// Copyright 2019-2023 The NATS Authors
// Licensed under the Apache License, Version 2.0 (the "License");
// you may not use this file except in compliance with the License.
// You may obtain a copy of the License at
//
// http://www.apache.org/licenses/LICENSE-2.0
//
// Unless required by applicable law or agreed to in writing, software
// distributed under the License is distributed on an "AS IS" BASIS,
// WITHOUT WARRANTIES OR CONDITIONS OF ANY KIND, either express or implied.
// See the License for the specific language governing permissions and
// limitations under the License.

package server

import (
	"archive/tar"
	"bytes"
	"crypto/hmac"
	crand "crypto/rand"
	"crypto/sha256"
	"encoding/hex"
	"encoding/json"
	"errors"
	"fmt"
	"io"
	"math/bits"
	"math/rand"
	"os"
	"path/filepath"
	"reflect"
	"testing"
	"time"

	"github.com/klauspost/compress/s2"
)

func testFileStoreAllPermutations(t *testing.T, fn func(t *testing.T, fcfg FileStoreConfig)) {
	for _, fcfg := range []FileStoreConfig{
		{Cipher: NoCipher, Compression: NoCompression},
		{Cipher: NoCipher, Compression: S2Compression},
		{Cipher: AES, Compression: NoCompression},
		{Cipher: AES, Compression: S2Compression},
		{Cipher: ChaCha, Compression: NoCompression},
		{Cipher: ChaCha, Compression: S2Compression},
	} {
		subtestName := fmt.Sprintf("%s-%s", fcfg.Cipher, fcfg.Compression)
		t.Run(subtestName, func(t *testing.T) {
			fcfg.StoreDir = t.TempDir()
			fn(t, fcfg)
			time.Sleep(100 * time.Millisecond)
		})
	}
}

func TestFileStoreBasics(t *testing.T) {
	testFileStoreAllPermutations(t, func(t *testing.T, fcfg FileStoreConfig) {
		fs, err := newFileStore(fcfg, StreamConfig{Name: "zzz", Storage: FileStorage})
		if err != nil {
			t.Fatalf("Unexpected error: %v", err)
		}
		defer fs.Stop()

		subj, msg := "foo", []byte("Hello World")
		now := time.Now().UnixNano()
		for i := 1; i <= 5; i++ {
			if seq, ts, err := fs.StoreMsg(subj, nil, msg); err != nil {
				t.Fatalf("Error storing msg: %v", err)
			} else if seq != uint64(i) {
				t.Fatalf("Expected sequence to be %d, got %d", i, seq)
			} else if ts < now || ts > now+int64(time.Millisecond) {
				t.Fatalf("Expected timestamp to be current, got %v", ts-now)
			}
		}

		state := fs.State()
		if state.Msgs != 5 {
			t.Fatalf("Expected 5 msgs, got %d", state.Msgs)
		}
		expectedSize := 5 * fileStoreMsgSize(subj, nil, msg)
		if state.Bytes != expectedSize {
			t.Fatalf("Expected %d bytes, got %d", expectedSize, state.Bytes)
		}

		var smv StoreMsg
		sm, err := fs.LoadMsg(2, &smv)
		if err != nil {
			t.Fatalf("Unexpected error looking up msg: %v", err)
		}
		if sm.subj != subj {
			t.Fatalf("Subjects don't match, original %q vs %q", subj, sm.subj)
		}
		if !bytes.Equal(sm.msg, msg) {
			t.Fatalf("Msgs don't match, original %q vs %q", msg, sm.msg)
		}
		_, err = fs.LoadMsg(3, nil)
		if err != nil {
			t.Fatalf("Unexpected error looking up msg: %v", err)
		}

		remove := func(seq, expectedMsgs uint64) {
			t.Helper()
			removed, err := fs.RemoveMsg(seq)
			if err != nil {
				t.Fatalf("Got an error on remove of %d: %v", seq, err)
			}
			if !removed {
				t.Fatalf("Expected remove to return true for %d", seq)
			}
			if state := fs.State(); state.Msgs != expectedMsgs {
				t.Fatalf("Expected %d msgs, got %d", expectedMsgs, state.Msgs)
			}
		}

		// Remove first
		remove(1, 4)
		// Remove last
		remove(5, 3)
		// Remove a middle
		remove(3, 2)
	})
}

func TestFileStoreMsgHeaders(t *testing.T) {
	testFileStoreAllPermutations(t, func(t *testing.T, fcfg FileStoreConfig) {
		fs, err := newFileStore(fcfg, StreamConfig{Name: "zzz", Storage: FileStorage})
		if err != nil {
			t.Fatalf("Unexpected error: %v", err)
		}
		defer fs.Stop()

		subj, hdr, msg := "foo", []byte("name:derek"), []byte("Hello World")
		elen := 22 + len(subj) + 4 + len(hdr) + len(msg) + 8
		if sz := int(fileStoreMsgSize(subj, hdr, msg)); sz != elen {
			t.Fatalf("Wrong size for stored msg with header")
		}
		fs.StoreMsg(subj, hdr, msg)
		var smv StoreMsg
		sm, err := fs.LoadMsg(1, &smv)
		if err != nil {
			t.Fatalf("Unexpected error looking up msg: %v", err)
		}
		if !bytes.Equal(msg, sm.msg) {
			t.Fatalf("Expected same msg, got %q vs %q", sm.msg, msg)
		}
		if !bytes.Equal(hdr, sm.hdr) {
			t.Fatalf("Expected same hdr, got %q vs %q", sm.hdr, hdr)
		}
		if removed, _ := fs.EraseMsg(1); !removed {
			t.Fatalf("Expected erase msg to return success")
		}
	})
}

func TestFileStoreBasicWriteMsgsAndRestore(t *testing.T) {
	testFileStoreAllPermutations(t, func(t *testing.T, fcfg FileStoreConfig) {
		if _, err := newFileStore(fcfg, StreamConfig{Storage: MemoryStorage}); err == nil {
			t.Fatalf("Expected an error with wrong type")
		}
		if _, err := newFileStore(fcfg, StreamConfig{Storage: FileStorage}); err == nil {
			t.Fatalf("Expected an error with no name")
		}

		fs, err := newFileStore(fcfg, StreamConfig{Name: "dlc", Storage: FileStorage})
		if err != nil {
			t.Fatalf("Unexpected error: %v", err)
		}
		defer fs.Stop()

		subj := "foo"

		// Write 100 msgs
		toStore := uint64(100)
		for i := uint64(1); i <= toStore; i++ {
			msg := []byte(fmt.Sprintf("[%08d] Hello World!", i))
			if seq, _, err := fs.StoreMsg(subj, nil, msg); err != nil {
				t.Fatalf("Error storing msg: %v", err)
			} else if seq != uint64(i) {
				t.Fatalf("Expected sequence to be %d, got %d", i, seq)
			}
		}
		state := fs.State()
		if state.Msgs != toStore {
			t.Fatalf("Expected %d msgs, got %d", toStore, state.Msgs)
		}
		msg22 := []byte(fmt.Sprintf("[%08d] Hello World!", 22))
		expectedSize := toStore * fileStoreMsgSize(subj, nil, msg22)

		if state.Bytes != expectedSize {
			t.Fatalf("Expected %d bytes, got %d", expectedSize, state.Bytes)
		}
		// Stop will flush to disk.
		fs.Stop()

		// Make sure Store call after does not work.
		if _, _, err := fs.StoreMsg(subj, nil, []byte("no work")); err == nil {
			t.Fatalf("Expected an error for StoreMsg call after Stop, got none")
		}

		// Restart
		fs, err = newFileStore(fcfg, StreamConfig{Name: "dlc", Storage: FileStorage})
		if err != nil {
			t.Fatalf("Unexpected error: %v", err)
		}
		defer fs.Stop()

		state = fs.State()
		if state.Msgs != toStore {
			t.Fatalf("Expected %d msgs, got %d", toStore, state.Msgs)
		}
		if state.Bytes != expectedSize {
			t.Fatalf("Expected %d bytes, got %d", expectedSize, state.Bytes)
		}

		// Now write 100 more msgs
		for i := uint64(101); i <= toStore*2; i++ {
			msg := []byte(fmt.Sprintf("[%08d] Hello World!", i))
			if seq, _, err := fs.StoreMsg(subj, nil, msg); err != nil {
				t.Fatalf("Error storing msg: %v", err)
			} else if seq != uint64(i) {
				t.Fatalf("Expected sequence to be %d, got %d", i, seq)
			}
		}
		state = fs.State()
		if state.Msgs != toStore*2 {
			t.Fatalf("Expected %d msgs, got %d", toStore*2, state.Msgs)
		}

		// Now cycle again and make sure that last batch was stored.
		// Stop will flush to disk.
		fs.Stop()

		// Restart
		fs, err = newFileStore(fcfg, StreamConfig{Name: "dlc", Storage: FileStorage})
		if err != nil {
			t.Fatalf("Unexpected error: %v", err)
		}
		defer fs.Stop()

		state = fs.State()
		if state.Msgs != toStore*2 {
			t.Fatalf("Expected %d msgs, got %d", toStore*2, state.Msgs)
		}
		if state.Bytes != expectedSize*2 {
			t.Fatalf("Expected %d bytes, got %d", expectedSize*2, state.Bytes)
		}

		fs.Purge()
		fs.Stop()

		fs, err = newFileStore(fcfg, StreamConfig{Name: "dlc", Storage: FileStorage})
		if err != nil {
			t.Fatalf("Unexpected error: %v", err)
		}
		defer fs.Stop()

		state = fs.State()
		if state.Msgs != 0 {
			t.Fatalf("Expected %d msgs, got %d", 0, state.Msgs)
		}
		if state.Bytes != 0 {
			t.Fatalf("Expected %d bytes, got %d", 0, state.Bytes)
		}

		seq, _, err := fs.StoreMsg(subj, nil, []byte("Hello"))
		if err != nil {
			t.Fatalf("Unexpected error: %v", err)
		}
		fs.RemoveMsg(seq)

		fs.Stop()
		fs, err = newFileStore(fcfg, StreamConfig{Name: "dlc", Storage: FileStorage})
		if err != nil {
			t.Fatalf("Unexpected error: %v", err)
		}
		defer fs.Stop()

		state = fs.State()
		if state.FirstSeq != seq+1 {
			t.Fatalf("Expected first seq to be %d, got %d", seq+1, state.FirstSeq)
		}
	})
}

func TestFileStoreSelectNextFirst(t *testing.T) {
	testFileStoreAllPermutations(t, func(t *testing.T, fcfg FileStoreConfig) {
		fcfg.BlockSize = 256

		fs, err := newFileStore(fcfg, StreamConfig{Name: "zzz", Storage: FileStorage})
		if err != nil {
			t.Fatalf("Unexpected error: %v", err)
		}
		defer fs.Stop()

		numMsgs := 10
		subj, msg := "zzz", []byte("Hello World")
		for i := 0; i < numMsgs; i++ {
			fs.StoreMsg(subj, nil, msg)
		}
		if state := fs.State(); state.Msgs != uint64(numMsgs) {
			t.Fatalf("Expected %d msgs, got %d", numMsgs, state.Msgs)
		}

		// Note the 256 block size is tied to the msg size below to give us 5 messages per block.
		if fmb := fs.selectMsgBlock(1); fmb.msgs != 5 {
			t.Fatalf("Expected 5 messages per block, but got %d", fmb.msgs)
		}

		// Delete 2-7, this will cross message blocks.
		for i := 2; i <= 7; i++ {
			fs.RemoveMsg(uint64(i))
		}

		if state := fs.State(); state.Msgs != 4 || state.FirstSeq != 1 {
			t.Fatalf("Expected 4 msgs, first seq of 11, got msgs of %d and first seq of %d", state.Msgs, state.FirstSeq)
		}
		// Now close the gap which will force the system to jump underlying message blocks to find the right sequence.
		fs.RemoveMsg(1)
		if state := fs.State(); state.Msgs != 3 || state.FirstSeq != 8 {
			t.Fatalf("Expected 3 msgs, first seq of 8, got msgs of %d and first seq of %d", state.Msgs, state.FirstSeq)
		}
	})
}

func TestFileStoreSkipMsg(t *testing.T) {
	testFileStoreAllPermutations(t, func(t *testing.T, fcfg FileStoreConfig) {
		fcfg.BlockSize = 256

		fs, err := newFileStore(fcfg, StreamConfig{Name: "zzz", Storage: FileStorage})
		if err != nil {
			t.Fatalf("Unexpected error: %v", err)
		}
		defer fs.Stop()

		numSkips := 10
		for i := 0; i < numSkips; i++ {
			fs.SkipMsg()
		}
		state := fs.State()
		if state.Msgs != 0 {
			t.Fatalf("Expected %d msgs, got %d", 0, state.Msgs)
		}
		if state.FirstSeq != uint64(numSkips+1) || state.LastSeq != uint64(numSkips) {
			t.Fatalf("Expected first to be %d and last to be %d. got first %d and last %d", numSkips+1, numSkips, state.FirstSeq, state.LastSeq)
		}

		fs.StoreMsg("zzz", nil, []byte("Hello World!"))
		fs.SkipMsg()
		fs.SkipMsg()
		fs.StoreMsg("zzz", nil, []byte("Hello World!"))
		fs.SkipMsg()

		state = fs.State()
		if state.Msgs != 2 {
			t.Fatalf("Expected %d msgs, got %d", 2, state.Msgs)
		}
		if state.FirstSeq != uint64(numSkips+1) || state.LastSeq != uint64(numSkips+5) {
			t.Fatalf("Expected first to be %d and last to be %d. got first %d and last %d", numSkips+1, numSkips+5, state.FirstSeq, state.LastSeq)
		}

		// Make sure we recover same state.
		fs.Stop()

		fs, err = newFileStore(fcfg, StreamConfig{Name: "zzz", Storage: FileStorage})
		if err != nil {
			t.Fatalf("Unexpected error: %v", err)
		}
		defer fs.Stop()

		state = fs.State()
		if state.Msgs != 2 {
			t.Fatalf("Expected %d msgs, got %d", 2, state.Msgs)
		}
		if state.FirstSeq != uint64(numSkips+1) || state.LastSeq != uint64(numSkips+5) {
			t.Fatalf("Expected first to be %d and last to be %d. got first %d and last %d", numSkips+1, numSkips+5, state.FirstSeq, state.LastSeq)
		}

		var smv StoreMsg
		sm, err := fs.LoadMsg(11, &smv)
		if err != nil {
			t.Fatalf("Unexpected error looking up seq 11: %v", err)
		}
		if sm.subj != "zzz" || string(sm.msg) != "Hello World!" {
			t.Fatalf("Message did not match")
		}

		fs.SkipMsg()
		nseq, _, err := fs.StoreMsg("AAA", nil, []byte("Skip?"))
		if err != nil {
			t.Fatalf("Unexpected error looking up seq 11: %v", err)
		}
		if nseq != 17 {
			t.Fatalf("Expected seq of %d but got %d", 17, nseq)
		}

		// Make sure we recover same state.
		fs.Stop()

		fs, err = newFileStore(fcfg, StreamConfig{Name: "zzz", Storage: FileStorage})
		if err != nil {
			t.Fatalf("Unexpected error: %v", err)
		}
		defer fs.Stop()

		sm, err = fs.LoadMsg(nseq, &smv)
		if err != nil {
			t.Fatalf("Unexpected error looking up seq %d: %v", nseq, err)
		}
		if sm.subj != "AAA" || string(sm.msg) != "Skip?" {
			t.Fatalf("Message did not match")
		}
	})
}

func TestFileStoreWriteExpireWrite(t *testing.T) {
	testFileStoreAllPermutations(t, func(t *testing.T, fcfg FileStoreConfig) {
		cexp := 10 * time.Millisecond
		fcfg.CacheExpire = cexp

		fs, err := newFileStore(fcfg, StreamConfig{Name: "zzz", Storage: FileStorage})
		require_NoError(t, err)
		defer fs.Stop()

		toSend := 10
		for i := 0; i < toSend; i++ {
			fs.StoreMsg("zzz", nil, []byte("Hello World!"))
		}

		// Wait for write cache portion to go to zero.
		checkFor(t, time.Second, 20*time.Millisecond, func() error {
			if csz := fs.cacheSize(); csz != 0 {
				return fmt.Errorf("cache size not 0, got %s", friendlyBytes(int64(csz)))
			}
			return nil
		})

		for i := 0; i < toSend; i++ {
			fs.StoreMsg("zzz", nil, []byte("Hello World! - 22"))
		}

		if state := fs.State(); state.Msgs != uint64(toSend*2) {
			t.Fatalf("Expected %d msgs, got %d", toSend*2, state.Msgs)
		}

		// Make sure we recover same state.
		fs.Stop()

		fcfg.CacheExpire = 0
		fs, err = newFileStore(fcfg, StreamConfig{Name: "zzz", Storage: FileStorage})
		if err != nil {
			t.Fatalf("Unexpected error: %v", err)
		}
		defer fs.Stop()

		if state := fs.State(); state.Msgs != uint64(toSend*2) {
			t.Fatalf("Expected %d msgs, got %d", toSend*2, state.Msgs)
		}

		// Now load them in and check.
		var smv StoreMsg
		for i := 1; i <= toSend*2; i++ {
			sm, err := fs.LoadMsg(uint64(i), &smv)
			if err != nil {
				t.Fatalf("Unexpected error looking up seq %d: %v", i, err)
			}
			str := "Hello World!"
			if i > toSend {
				str = "Hello World! - 22"
			}
			if sm.subj != "zzz" || string(sm.msg) != str {
				t.Fatalf("Message did not match")
			}
		}
	})
}

func TestFileStoreMsgLimit(t *testing.T) {
	testFileStoreAllPermutations(t, func(t *testing.T, fcfg FileStoreConfig) {
		fs, err := newFileStore(fcfg, StreamConfig{Name: "zzz", Storage: FileStorage, MaxMsgs: 10})
		require_NoError(t, err)
		defer fs.Stop()

		subj, msg := "foo", []byte("Hello World")
		for i := 0; i < 10; i++ {
			fs.StoreMsg(subj, nil, msg)
		}
		state := fs.State()
		if state.Msgs != 10 {
			t.Fatalf("Expected %d msgs, got %d", 10, state.Msgs)
		}
		if _, _, err := fs.StoreMsg(subj, nil, msg); err != nil {
			t.Fatalf("Error storing msg: %v", err)
		}
		state = fs.State()
		if state.Msgs != 10 {
			t.Fatalf("Expected %d msgs, got %d", 10, state.Msgs)
		}
		if state.LastSeq != 11 {
			t.Fatalf("Expected the last sequence to be 11 now, but got %d", state.LastSeq)
		}
		if state.FirstSeq != 2 {
			t.Fatalf("Expected the first sequence to be 2 now, but got %d", state.FirstSeq)
		}
		// Make sure we can not lookup seq 1.
		if _, err := fs.LoadMsg(1, nil); err == nil {
			t.Fatalf("Expected error looking up seq 1 but got none")
		}
	})
}

func TestFileStoreMsgLimitBug(t *testing.T) {
	testFileStoreAllPermutations(t, func(t *testing.T, fcfg FileStoreConfig) {
		fs, err := newFileStore(fcfg, StreamConfig{Name: "zzz", Storage: FileStorage, MaxMsgs: 1})
		require_NoError(t, err)
		defer fs.Stop()

		subj, msg := "foo", []byte("Hello World")
		fs.StoreMsg(subj, nil, msg)
		fs.StoreMsg(subj, nil, msg)
		fs.Stop()

		fs, err = newFileStore(fcfg, StreamConfig{Name: "zzz", Storage: FileStorage, MaxMsgs: 1})
		if err != nil {
			t.Fatalf("Unexpected error: %v", err)
		}
		defer fs.Stop()
		fs.StoreMsg(subj, nil, msg)
	})
}

func TestFileStoreBytesLimit(t *testing.T) {
	subj, msg := "foo", make([]byte, 512)
	storedMsgSize := fileStoreMsgSize(subj, nil, msg)

	toStore := uint64(1024)
	maxBytes := storedMsgSize * toStore

	testFileStoreAllPermutations(t, func(t *testing.T, fcfg FileStoreConfig) {
		fs, err := newFileStore(fcfg, StreamConfig{Name: "zzz", Storage: FileStorage, MaxBytes: int64(maxBytes)})
		require_NoError(t, err)
		defer fs.Stop()

		for i := uint64(0); i < toStore; i++ {
			fs.StoreMsg(subj, nil, msg)
		}
		state := fs.State()
		if state.Msgs != toStore {
			t.Fatalf("Expected %d msgs, got %d", toStore, state.Msgs)
		}
		if state.Bytes != storedMsgSize*toStore {
			t.Fatalf("Expected bytes to be %d, got %d", storedMsgSize*toStore, state.Bytes)
		}

		// Now send 10 more and check that bytes limit enforced.
		for i := 0; i < 10; i++ {
			if _, _, err := fs.StoreMsg(subj, nil, msg); err != nil {
				t.Fatalf("Error storing msg: %v", err)
			}
		}
		state = fs.State()
		if state.Msgs != toStore {
			t.Fatalf("Expected %d msgs, got %d", toStore, state.Msgs)
		}
		if state.Bytes != storedMsgSize*toStore {
			t.Fatalf("Expected bytes to be %d, got %d", storedMsgSize*toStore, state.Bytes)
		}
		if state.FirstSeq != 11 {
			t.Fatalf("Expected first sequence to be 11, got %d", state.FirstSeq)
		}
		if state.LastSeq != toStore+10 {
			t.Fatalf("Expected last sequence to be %d, got %d", toStore+10, state.LastSeq)
		}
	})
}

func TestFileStoreAgeLimit(t *testing.T) {
	maxAge := 250 * time.Millisecond

	testFileStoreAllPermutations(t, func(t *testing.T, fcfg FileStoreConfig) {
		if fcfg.Compression != NoCompression {
			// TODO(nat): This test fails at the moment with compression enabled
			// because it takes longer to compress the blocks, by which time the
			// messages have expired. Need to think about a balanced age so that
			// the test doesn't take too long in non-compressed cases.
			t.SkipNow()
		}

		fcfg.BlockSize = 256

		fs, err := newFileStore(fcfg, StreamConfig{Name: "zzz", Storage: FileStorage, MaxAge: maxAge})
		require_NoError(t, err)
		defer fs.Stop()

		// Store some messages. Does not really matter how many.
		subj, msg := "foo", []byte("Hello World")
		toStore := 500
		for i := 0; i < toStore; i++ {
			if _, _, err := fs.StoreMsg(subj, nil, msg); err != nil {
				t.Fatalf("Unexpected error: %v", err)
			}
		}
		state := fs.State()
		if state.Msgs != uint64(toStore) {
			t.Fatalf("Expected %d msgs, got %d", toStore, state.Msgs)
		}
		checkExpired := func(t *testing.T) {
			t.Helper()
			checkFor(t, 5*time.Second, maxAge, func() error {
				state = fs.State()
				if state.Msgs != 0 {
					return fmt.Errorf("Expected no msgs, got %d", state.Msgs)
				}
				if state.Bytes != 0 {
					return fmt.Errorf("Expected no bytes, got %d", state.Bytes)
				}
				return nil
			})
		}
		// Let them expire
		checkExpired(t)

		// Now add some more and make sure that timer will fire again.
		for i := 0; i < toStore; i++ {
			fs.StoreMsg(subj, nil, msg)
		}
		state = fs.State()
		if state.Msgs != uint64(toStore) {
			t.Fatalf("Expected %d msgs, got %d", toStore, state.Msgs)
		}
		fs.RemoveMsg(502)
		fs.RemoveMsg(602)
		fs.RemoveMsg(702)
		fs.RemoveMsg(802)
		// We will measure the time to make sure expires works with interior deletes.
		start := time.Now()
		checkExpired(t)
		if elapsed := time.Since(start); elapsed > time.Second {
			t.Fatalf("Took too long to expire: %v", elapsed)
		}
	})
}

func TestFileStoreTimeStamps(t *testing.T) {
	testFileStoreAllPermutations(t, func(t *testing.T, fcfg FileStoreConfig) {
		fs, err := newFileStore(fcfg, StreamConfig{Name: "zzz", Storage: FileStorage})
		require_NoError(t, err)
		defer fs.Stop()

		last := time.Now().UnixNano()
		subj, msg := "foo", []byte("Hello World")
		for i := 0; i < 10; i++ {
			time.Sleep(5 * time.Millisecond)
			fs.StoreMsg(subj, nil, msg)
		}
		var smv StoreMsg
		for seq := uint64(1); seq <= 10; seq++ {
			sm, err := fs.LoadMsg(seq, &smv)
			if err != nil {
				t.Fatalf("Unexpected error looking up msg [%d]: %v", seq, err)
			}
			// These should be different
			if sm.ts <= last {
				t.Fatalf("Expected different timestamps, got last %v vs %v", last, sm.ts)
			}
			last = sm.ts
		}
	})
}

func TestFileStorePurge(t *testing.T) {
	testFileStoreAllPermutations(t, func(t *testing.T, fcfg FileStoreConfig) {
		blkSize := uint64(64 * 1024)
		fcfg.BlockSize = blkSize

		fs, err := newFileStore(fcfg, StreamConfig{Name: "zzz", Storage: FileStorage})
		require_NoError(t, err)
		defer fs.Stop()

		subj, msg := "foo", make([]byte, 8*1024)
		storedMsgSize := fileStoreMsgSize(subj, nil, msg)

		toStore := uint64(1024)
		for i := uint64(0); i < toStore; i++ {
			fs.StoreMsg(subj, nil, msg)
		}
		state := fs.State()
		if state.Msgs != toStore {
			t.Fatalf("Expected %d msgs, got %d", toStore, state.Msgs)
		}
		if state.Bytes != storedMsgSize*toStore {
			t.Fatalf("Expected bytes to be %d, got %d", storedMsgSize*toStore, state.Bytes)
		}

		expectedBlocks := int(storedMsgSize * toStore / blkSize)
		if numBlocks := fs.numMsgBlocks(); numBlocks <= expectedBlocks {
			t.Fatalf("Expected to have more then %d msg blocks, got %d", blkSize, numBlocks)
		}

		fs.Purge()

		if numBlocks := fs.numMsgBlocks(); numBlocks != 1 {
			t.Fatalf("Expected to have exactly 1 empty msg block, got %d", numBlocks)
		}

		checkPurgeState := func(stored uint64) {
			t.Helper()
			state = fs.State()
			if state.Msgs != 0 {
				t.Fatalf("Expected 0 msgs after purge, got %d", state.Msgs)
			}
			if state.Bytes != 0 {
				t.Fatalf("Expected 0 bytes after purge, got %d", state.Bytes)
			}
			if state.LastSeq != stored {
				t.Fatalf("Expected LastSeq to be %d., got %d", toStore, state.LastSeq)
			}
			if state.FirstSeq != stored+1 {
				t.Fatalf("Expected FirstSeq to be %d., got %d", toStore+1, state.FirstSeq)
			}
		}
		checkPurgeState(toStore)

		// Make sure we recover same state.
		fs.Stop()

		fs, err = newFileStore(fcfg, StreamConfig{Name: "zzz", Storage: FileStorage})
		if err != nil {
			t.Fatalf("Unexpected error: %v", err)
		}
		defer fs.Stop()

		if numBlocks := fs.numMsgBlocks(); numBlocks != 1 {
			t.Fatalf("Expected to have exactly 1 empty msg block, got %d", numBlocks)
		}

		checkPurgeState(toStore)

		// Now make sure we clean up any dangling purged messages.
		for i := uint64(0); i < toStore; i++ {
			fs.StoreMsg(subj, nil, msg)
		}
		state = fs.State()
		if state.Msgs != toStore {
			t.Fatalf("Expected %d msgs, got %d", toStore, state.Msgs)
		}
		if state.Bytes != storedMsgSize*toStore {
			t.Fatalf("Expected bytes to be %d, got %d", storedMsgSize*toStore, state.Bytes)
		}

		// We will simulate crashing before the purge directory is cleared.
		mdir := filepath.Join(fs.fcfg.StoreDir, msgDir)
		pdir := filepath.Join(fs.fcfg.StoreDir, "ptest")
		os.Rename(mdir, pdir)
		os.MkdirAll(mdir, 0755)

		fs.Purge()
		checkPurgeState(toStore * 2)

		// Make sure we recover same state.
		fs.Stop()

		purgeDir := filepath.Join(fs.fcfg.StoreDir, purgeDir)
		os.Rename(pdir, purgeDir)

		fs, err = newFileStore(fcfg, StreamConfig{Name: "zzz", Storage: FileStorage})
		if err != nil {
			t.Fatalf("Unexpected error: %v", err)
		}
		defer fs.Stop()

		if numBlocks := fs.numMsgBlocks(); numBlocks != 1 {
			t.Fatalf("Expected to have exactly 1 empty msg block, got %d", numBlocks)
		}

		checkPurgeState(toStore * 2)

		checkFor(t, 2*time.Second, 100*time.Millisecond, func() error {
			if _, err := os.Stat(purgeDir); err == nil {
				return fmt.Errorf("purge directory still present")
			}
			return nil
		})
	})
}

func TestFileStoreCompact(t *testing.T) {
	testFileStoreAllPermutations(t, func(t *testing.T, fcfg FileStoreConfig) {
		fcfg.BlockSize = 350

		prf := func(context []byte) ([]byte, error) {
			h := hmac.New(sha256.New, []byte("dlc22"))
			if _, err := h.Write(context); err != nil {
				return nil, err
			}
			return h.Sum(nil), nil
		}
		if fcfg.Cipher == NoCipher {
			prf = nil
		}
		fs, err := newFileStoreWithCreated(
			fcfg,
			StreamConfig{Name: "zzz", Storage: FileStorage},
			time.Now(),
			prf, nil,
		)
		require_NoError(t, err)
		defer fs.Stop()

		subj, msg := "foo", []byte("Hello World")
		for i := 0; i < 10; i++ {
			fs.StoreMsg(subj, nil, msg)
		}
		if state := fs.State(); state.Msgs != 10 {
			t.Fatalf("Expected 10 msgs, got %d", state.Msgs)
		}
		n, err := fs.Compact(6)
		if err != nil {
			t.Fatalf("Unexpected error: %v", err)
		}
		if n != 5 {
			t.Fatalf("Expected to have purged 5 msgs, got %d", n)
		}
		state := fs.State()
		if state.Msgs != 5 {
			t.Fatalf("Expected 5 msgs, got %d", state.Msgs)
		}
		if state.FirstSeq != 6 {
			t.Fatalf("Expected first seq of 6, got %d", state.FirstSeq)
		}
		// Now test that compact will also reset first if seq > last
		n, err = fs.Compact(100)
		if err != nil {
			t.Fatalf("Unexpected error: %v", err)
		}
		if n != 5 {
			t.Fatalf("Expected to have purged 5 msgs, got %d", n)
		}
		if state = fs.State(); state.FirstSeq != 100 {
			t.Fatalf("Expected first seq of 100, got %d", state.FirstSeq)
		}

		fs.Stop()
		fs, err = newFileStoreWithCreated(
			fcfg,
			StreamConfig{Name: "zzz", Storage: FileStorage},
			time.Now(),
			prf, nil,
		)
		if err != nil {
			t.Fatalf("Unexpected error: %v", err)
		}
		defer fs.Stop()

		if state = fs.State(); state.FirstSeq != 100 {
			t.Fatalf("Expected first seq of 100, got %d", state.FirstSeq)
		}
	})
}

func TestFileStoreCompactLastPlusOne(t *testing.T) {
	testFileStoreAllPermutations(t, func(t *testing.T, fcfg FileStoreConfig) {
		fcfg.BlockSize = 8192
		fcfg.AsyncFlush = true

		fs, err := newFileStore(fcfg, StreamConfig{Name: "zzz", Storage: FileStorage})
		require_NoError(t, err)
		defer fs.Stop()

		subj, msg := "foo", make([]byte, 10_000)
		for i := 0; i < 10_000; i++ {
			if _, _, err := fs.StoreMsg(subj, nil, msg); err != nil {
				t.Fatalf("Unexpected error: %v", err)
			}
		}

		// The performance of this test is quite terrible with compression
		// if we have AsyncFlush = false, so we'll batch flushes instead.
		fs.mu.Lock()
		fs.checkAndFlushAllBlocks()
		fs.mu.Unlock()

		if state := fs.State(); state.Msgs != 10_000 {
			t.Fatalf("Expected 1000000 msgs, got %d", state.Msgs)
		}
		if _, err := fs.Compact(10_001); err != nil {
			t.Fatalf("Unexpected error: %v", err)
		}
		state := fs.State()
		if state.Msgs != 0 {
			t.Fatalf("Expected no message but got %d", state.Msgs)
		}

		fs.StoreMsg(subj, nil, msg)
		state = fs.State()
		if state.Msgs != 1 {
			t.Fatalf("Expected one message but got %d", state.Msgs)
		}
	})
}

func TestFileStoreCompactMsgCountBug(t *testing.T) {
	testFileStoreAllPermutations(t, func(t *testing.T, fcfg FileStoreConfig) {
		fs, err := newFileStore(fcfg, StreamConfig{Name: "zzz", Storage: FileStorage})
		require_NoError(t, err)
		defer fs.Stop()

		subj, msg := "foo", []byte("Hello World")
		for i := 0; i < 10; i++ {
			fs.StoreMsg(subj, nil, msg)
		}
		if state := fs.State(); state.Msgs != 10 {
			t.Fatalf("Expected 10 msgs, got %d", state.Msgs)
		}
		// Now delete 2,3,4.
		fs.EraseMsg(2)
		fs.EraseMsg(3)
		fs.EraseMsg(4)

		// Also delete 7,8, and 9.
		fs.RemoveMsg(7)
		fs.RemoveMsg(8)
		fs.RemoveMsg(9)

		n, err := fs.Compact(6)
		if err != nil {
			t.Fatalf("Unexpected error: %v", err)
		}
		// 1 & 5
		if n != 2 {
			t.Fatalf("Expected to have deleted 2 msgs, got %d", n)
		}
		if state := fs.State(); state.Msgs != 2 {
			t.Fatalf("Expected to have 2 remaining, got %d", state.Msgs)
		}
	})
}

func TestFileStoreCompactPerf(t *testing.T) {
	t.SkipNow()

	testFileStoreAllPermutations(t, func(t *testing.T, fcfg FileStoreConfig) {
		fcfg.BlockSize = 8192
		fcfg.AsyncFlush = true

		fs, err := newFileStore(fcfg, StreamConfig{Name: "zzz", Storage: FileStorage})
		require_NoError(t, err)
		defer fs.Stop()

		subj, msg := "foo", []byte("Hello World")
		for i := 0; i < 100_000; i++ {
			fs.StoreMsg(subj, nil, msg)
		}
		if state := fs.State(); state.Msgs != 100_000 {
			t.Fatalf("Expected 1000000 msgs, got %d", state.Msgs)
		}
		start := time.Now()
		n, err := fs.Compact(90_001)
		if err != nil {
			t.Fatalf("Unexpected error: %v", err)
		}
		t.Logf("Took %v to compact\n", time.Since(start))

		if n != 90_000 {
			t.Fatalf("Expected to have purged 90_000 msgs, got %d", n)
		}
		state := fs.State()
		if state.Msgs != 10_000 {
			t.Fatalf("Expected 10_000 msgs, got %d", state.Msgs)
		}
		if state.FirstSeq != 90_001 {
			t.Fatalf("Expected first seq of 90_001, got %d", state.FirstSeq)
		}
	})
}

func TestFileStoreStreamTruncate(t *testing.T) {
	testFileStoreAllPermutations(t, func(t *testing.T, fcfg FileStoreConfig) {
		fcfg.BlockSize = 350

		prf := func(context []byte) ([]byte, error) {
			h := hmac.New(sha256.New, []byte("dlc22"))
			if _, err := h.Write(context); err != nil {
				return nil, err
			}
			return h.Sum(nil), nil
		}
		if fcfg.Cipher == NoCipher {
			prf = nil
		}

		fs, err := newFileStoreWithCreated(
			fcfg,
			StreamConfig{Name: "zzz", Subjects: []string{"*"}, Storage: FileStorage},
			time.Now(),
			prf, nil,
		)
		require_NoError(t, err)
		defer fs.Stop()

		tseq := uint64(50)

		subj, toStore := "foo", uint64(100)
		for i := uint64(1); i < tseq; i++ {
			_, _, err := fs.StoreMsg(subj, nil, []byte("ok"))
			require_NoError(t, err)
		}
		subj = "bar"
		for i := tseq; i <= toStore; i++ {
			_, _, err := fs.StoreMsg(subj, nil, []byte("ok"))
			require_NoError(t, err)
		}

		if state := fs.State(); state.Msgs != toStore {
			t.Fatalf("Expected %d msgs, got %d", toStore, state.Msgs)
		}

		// Check that sequence has to be interior.
		if err := fs.Truncate(toStore + 1); err != ErrInvalidSequence {
			t.Fatalf("Expected err of '%v', got '%v'", ErrInvalidSequence, err)
		}

		if err := fs.Truncate(tseq); err != nil {
			t.Fatalf("Unexpected error: %v", err)
		}
		if state := fs.State(); state.Msgs != tseq {
			t.Fatalf("Expected %d msgs, got %d", tseq, state.Msgs)
		}

		// Now make sure we report properly if we have some deleted interior messages.
		fs.RemoveMsg(10)
		fs.RemoveMsg(20)
		fs.RemoveMsg(30)
		fs.RemoveMsg(40)

		tseq = uint64(25)
		if err := fs.Truncate(tseq); err != nil {
			t.Fatalf("Unexpected error: %v", err)
		}
		state := fs.State()
		if state.Msgs != tseq-2 {
			t.Fatalf("Expected %d msgs, got %d", tseq-2, state.Msgs)
		}
		expected := []uint64{10, 20}
		if !reflect.DeepEqual(state.Deleted, expected) {
			t.Fatalf("Expected deleted to be %+v, got %+v\n", expected, state.Deleted)
		}

		before := state

		// Make sure we can recover same state.
		fs.Stop()

		fs, err = newFileStoreWithCreated(
			fcfg,
			StreamConfig{Name: "zzz", Subjects: []string{"foo"}, Storage: FileStorage},
			time.Now(),
			prf, nil,
		)
		if err != nil {
			t.Fatalf("Unexpected error: %v", err)
		}
		defer fs.Stop()

		if state := fs.State(); !reflect.DeepEqual(state, before) {
			t.Fatalf("Expected state of %+v, got %+v", before, state)
		}

		mb := fs.getFirstBlock()
		require_True(t, mb != nil)
		require_NoError(t, mb.loadMsgs())
	})
}

func TestFileStoreRemovePartialRecovery(t *testing.T) {
	testFileStoreAllPermutations(t, func(t *testing.T, fcfg FileStoreConfig) {
		fs, err := newFileStore(
			fcfg,
			StreamConfig{Name: "zzz", Subjects: []string{"foo"}, Storage: FileStorage},
		)
		require_NoError(t, err)
		defer fs.Stop()

		subj, msg := "foo", []byte("Hello World")
		toStore := 100
		for i := 0; i < toStore; i++ {
			fs.StoreMsg(subj, nil, msg)
		}
		state := fs.State()
		if state.Msgs != uint64(toStore) {
			t.Fatalf("Expected %d msgs, got %d", toStore, state.Msgs)
		}

		// Remove half
		for i := 1; i <= toStore/2; i++ {
			fs.RemoveMsg(uint64(i))
		}

		state = fs.State()
		if state.Msgs != uint64(toStore/2) {
			t.Fatalf("Expected %d msgs, got %d", toStore/2, state.Msgs)
		}

		// Make sure we recover same state.
		fs.Stop()

		fs, err = newFileStore(
			fcfg,
			StreamConfig{Name: "zzz", Subjects: []string{"foo"}, Storage: FileStorage},
		)
		if err != nil {
			t.Fatalf("Unexpected error: %v", err)
		}
		defer fs.Stop()

		state2 := fs.State()
		if !reflect.DeepEqual(state2, state) {
			t.Fatalf("Expected recovered state to be the same, got %+v vs %+v\n", state2, state)
		}
	})
}

func TestFileStoreRemoveOutOfOrderRecovery(t *testing.T) {
	testFileStoreAllPermutations(t, func(t *testing.T, fcfg FileStoreConfig) {
		fs, err := newFileStore(
			fcfg,
			StreamConfig{Name: "zzz", Subjects: []string{"foo"}, Storage: FileStorage},
		)
		require_NoError(t, err)
		defer fs.Stop()

		subj, msg := "foo", []byte("Hello World")
		toStore := 100
		for i := 0; i < toStore; i++ {
			fs.StoreMsg(subj, nil, msg)
		}
		state := fs.State()
		if state.Msgs != uint64(toStore) {
			t.Fatalf("Expected %d msgs, got %d", toStore, state.Msgs)
		}

		// Remove evens
		for i := 2; i <= toStore; i += 2 {
			if removed, _ := fs.RemoveMsg(uint64(i)); !removed {
				t.Fatalf("Expected remove to return true")
			}
		}

		state = fs.State()
		if state.Msgs != uint64(toStore/2) {
			t.Fatalf("Expected %d msgs, got %d", toStore/2, state.Msgs)
		}

		var smv StoreMsg
		if _, err := fs.LoadMsg(1, &smv); err != nil {
			t.Fatalf("Expected to retrieve seq 1")
		}
		for i := 2; i <= toStore; i += 2 {
			if _, err := fs.LoadMsg(uint64(i), &smv); err == nil {
				t.Fatalf("Expected error looking up seq %d that should be deleted", i)
			}
		}

		// Make sure we recover same state.
		fs.Stop()

		fs, err = newFileStore(
			fcfg,
			StreamConfig{Name: "zzz", Subjects: []string{"foo"}, Storage: FileStorage},
		)
		if err != nil {
			t.Fatalf("Unexpected error: %v", err)
		}
		defer fs.Stop()

		state2 := fs.State()
		if !reflect.DeepEqual(state2, state) {
			t.Fatalf("Expected recovered states to be the same, got %+v vs %+v\n", state, state2)
		}

		if _, err := fs.LoadMsg(1, &smv); err != nil {
			t.Fatalf("Expected to retrieve seq 1")
		}
		for i := 2; i <= toStore; i += 2 {
			if _, err := fs.LoadMsg(uint64(i), nil); err == nil {
				t.Fatalf("Expected error looking up seq %d that should be deleted", i)
			}
		}
	})
}

func TestFileStoreAgeLimitRecovery(t *testing.T) {
	maxAge := 10 * time.Millisecond

	testFileStoreAllPermutations(t, func(t *testing.T, fcfg FileStoreConfig) {
		fcfg.CacheExpire = 1 * time.Millisecond

		fs, err := newFileStore(fcfg, StreamConfig{Name: "zzz", Storage: FileStorage, MaxAge: maxAge})
		require_NoError(t, err)
		defer fs.Stop()

		// Store some messages. Does not really matter how many.
		subj, msg := "foo", []byte("Hello World")
		toStore := 100
		for i := 0; i < toStore; i++ {
			fs.StoreMsg(subj, nil, msg)
		}
		state := fs.State()
		if state.Msgs != uint64(toStore) {
			t.Fatalf("Expected %d msgs, got %d", toStore, state.Msgs)
		}
		fs.Stop()

		fcfg.CacheExpire = 0
		fs, err = newFileStore(fcfg, StreamConfig{Name: "zzz", Storage: FileStorage, MaxAge: maxAge})
		if err != nil {
			t.Fatalf("Unexpected error: %v", err)
		}
		defer fs.Stop()

		// Make sure they expire.
		checkFor(t, time.Second, 2*maxAge, func() error {
			t.Helper()
			state = fs.State()
			if state.Msgs != 0 {
				return fmt.Errorf("Expected no msgs, got %d", state.Msgs)
			}
			if state.Bytes != 0 {
				return fmt.Errorf("Expected no bytes, got %d", state.Bytes)
			}
			return nil
		})
	})
}

func TestFileStoreBitRot(t *testing.T) {
	testFileStoreAllPermutations(t, func(t *testing.T, fcfg FileStoreConfig) {
		fs, err := newFileStore(fcfg, StreamConfig{Name: "zzz", Storage: FileStorage})
		require_NoError(t, err)
		defer fs.Stop()

		// Store some messages. Does not really matter how many.
		subj, msg := "foo", []byte("Hello World")
		toStore := 100
		for i := 0; i < toStore; i++ {
			fs.StoreMsg(subj, nil, msg)
		}
		state := fs.State()
		if state.Msgs != uint64(toStore) {
			t.Fatalf("Expected %d msgs, got %d", toStore, state.Msgs)
		}

		if ld := fs.checkMsgs(); ld != nil && len(ld.Msgs) > 0 {
			t.Fatalf("Expected to have no corrupt msgs, got %d", len(ld.Msgs))
		}

		for i := 0; i < 10; i++ {
			// Now twiddle some bits.
			fs.mu.Lock()
			lmb := fs.lmb
			contents, err := os.ReadFile(lmb.mfn)
			require_NoError(t, err)
			require_True(t, len(contents) > 0)

			var index int
			for {
				index = rand.Intn(len(contents))
				// Reverse one byte anywhere.
				b := contents[index]
				contents[index] = bits.Reverse8(b)
				if b != contents[index] {
					break
				}
			}
			os.WriteFile(lmb.mfn, contents, 0644)
			fs.mu.Unlock()

			ld := fs.checkMsgs()
			if len(ld.Msgs) > 0 {
				break
			}
			// If our bitrot caused us to not be able to recover any messages we can break as well.
			if state := fs.State(); state.Msgs == 0 {
				break
			}
			// Fail the test if we have tried the 10 times and still did not
			// get any corruption report.
			if i == 9 {
				t.Fatalf("Expected to have corrupt msgs got none: changed [%d]", index)
			}
		}

		// Make sure we can restore.
		fs.Stop()

		fs, err = newFileStore(fcfg, StreamConfig{Name: "zzz", Storage: FileStorage})
		if err != nil {
			t.Fatalf("Unexpected error: %v", err)
		}
		defer fs.Stop()

		// checkMsgs will repair the underlying store, so checkMsgs should be clean now.
		if ld := fs.checkMsgs(); ld != nil {
			// If we have no msgs left this will report the head msgs as lost again.
			if state := fs.State(); state.Msgs > 0 {
				t.Fatalf("Expected no errors restoring checked and fixed filestore, got %+v", ld)
			}
		}
	})
}

func TestFileStoreEraseMsg(t *testing.T) {
	testFileStoreAllPermutations(t, func(t *testing.T, fcfg FileStoreConfig) {
		fs, err := newFileStore(fcfg, StreamConfig{Name: "zzz", Storage: FileStorage})
		require_NoError(t, err)
		defer fs.Stop()

		subj, msg := "foo", []byte("Hello World")
		fs.StoreMsg(subj, nil, msg)
		fs.StoreMsg(subj, nil, msg) // To keep block from being deleted.
		var smv StoreMsg
		sm, err := fs.LoadMsg(1, &smv)
		if err != nil {
			t.Fatalf("Unexpected error looking up msg: %v", err)
		}
		if !bytes.Equal(msg, sm.msg) {
			t.Fatalf("Expected same msg, got %q vs %q", sm.msg, msg)
		}
		if removed, _ := fs.EraseMsg(1); !removed {
			t.Fatalf("Expected erase msg to return success")
		}
		if sm2, _ := fs.msgForSeq(1, nil); sm2 != nil {
			t.Fatalf("Expected msg to be erased")
		}
		fs.checkAndFlushAllBlocks()

		// Now look on disk as well.
		rl := fileStoreMsgSize(subj, nil, msg)
		buf := make([]byte, rl)
		fp, err := os.Open(filepath.Join(fcfg.StoreDir, msgDir, fmt.Sprintf(blkScan, 1)))
		if err != nil {
			t.Fatalf("Error opening msg block file: %v", err)
		}
		defer fp.Close()

		fp.ReadAt(buf, 0)
		fs.mu.RLock()
		mb := fs.blks[0]
		fs.mu.RUnlock()
		mb.mu.Lock()
		sm, err = mb.msgFromBuf(buf, nil, nil)
		mb.mu.Unlock()
		if err != nil {
			t.Fatalf("error reading message from block: %v", err)
		}
		if sm.subj == subj {
			t.Fatalf("Expected the subjects to be different")
		}
		if sm.seq != 0 && sm.seq&ebit == 0 {
			t.Fatalf("Expected seq to be 0, marking as deleted, got %d", sm.seq)
		}
		if sm.ts != 0 {
			t.Fatalf("Expected timestamp to be 0, got %d", sm.ts)
		}
		if bytes.Equal(sm.msg, msg) {
			t.Fatalf("Expected message body to be randomized")
		}
	})
}

func TestFileStoreEraseAndNoIndexRecovery(t *testing.T) {
	testFileStoreAllPermutations(t, func(t *testing.T, fcfg FileStoreConfig) {
		fs, err := newFileStore(fcfg, StreamConfig{Name: "zzz", Storage: FileStorage})
		require_NoError(t, err)
		defer fs.Stop()

		subj, msg := "foo", []byte("Hello World")
		toStore := 100
		for i := 0; i < toStore; i++ {
			fs.StoreMsg(subj, nil, msg)
		}
		state := fs.State()
		if state.Msgs != uint64(toStore) {
			t.Fatalf("Expected %d msgs, got %d", toStore, state.Msgs)
		}

		// Erase the even messages.
		for i := 2; i <= toStore; i += 2 {
			if removed, _ := fs.EraseMsg(uint64(i)); !removed {
				t.Fatalf("Expected erase msg to return true")
			}
		}
		state = fs.State()
		if state.Msgs != uint64(toStore/2) {
			t.Fatalf("Expected %d msgs, got %d", toStore/2, state.Msgs)
		}

		// Stop and remove the optional index file.
		fs.Stop()
		ifn := filepath.Join(fcfg.StoreDir, msgDir, fmt.Sprintf(indexScan, 1))
		os.Remove(ifn)

		fs, err = newFileStore(fcfg, StreamConfig{Name: "zzz", Storage: FileStorage})
		if err != nil {
			t.Fatalf("Unexpected error: %v", err)
		}
		defer fs.Stop()

		state = fs.State()
		if state.Msgs != uint64(toStore/2) {
			t.Fatalf("Expected %d msgs, got %d", toStore/2, state.Msgs)
		}

		for i := 2; i <= toStore; i += 2 {
			if _, err := fs.LoadMsg(uint64(i), nil); err == nil {
				t.Fatalf("Expected error looking up seq %d that should be erased", i)
			}
		}
	})
}

func TestFileStoreMeta(t *testing.T) {
	testFileStoreAllPermutations(t, func(t *testing.T, fcfg FileStoreConfig) {
		mconfig := StreamConfig{Name: "ZZ-22-33", Storage: FileStorage, Subjects: []string{"foo.*"}, Replicas: 22}

		fs, err := newFileStore(fcfg, mconfig)
		require_NoError(t, err)
		defer fs.Stop()

		metafile := filepath.Join(fcfg.StoreDir, JetStreamMetaFile)
		metasum := filepath.Join(fcfg.StoreDir, JetStreamMetaFileSum)

		// Test to make sure meta file and checksum are present.
		if _, err := os.Stat(metafile); os.IsNotExist(err) {
			t.Fatalf("Expected metafile %q to exist", metafile)
		}
		if _, err := os.Stat(metasum); os.IsNotExist(err) {
			t.Fatalf("Expected metafile's checksum %q to exist", metasum)
		}

		buf, err := os.ReadFile(metafile)
		if err != nil {
			t.Fatalf("Error reading metafile: %v", err)
		}
		var mconfig2 StreamConfig
		if err := json.Unmarshal(buf, &mconfig2); err != nil {
			t.Fatalf("Error unmarshalling: %v", err)
		}
		if !reflect.DeepEqual(mconfig, mconfig2) {
			t.Fatalf("Stream configs not equal, got %+v vs %+v", mconfig2, mconfig)
		}
		checksum, err := os.ReadFile(metasum)
		if err != nil {
			t.Fatalf("Error reading metafile checksum: %v", err)
		}

		fs.mu.Lock()
		fs.hh.Reset()
		fs.hh.Write(buf)
		mychecksum := hex.EncodeToString(fs.hh.Sum(nil))
		fs.mu.Unlock()

		if mychecksum != string(checksum) {
			t.Fatalf("Checksums do not match, got %q vs %q", mychecksum, checksum)
		}

		// Now create a consumer. Same deal for them.
		oconfig := ConsumerConfig{
			DeliverSubject: "d",
			FilterSubject:  "foo",
			AckPolicy:      AckAll,
		}
		oname := "obs22"
		obs, err := fs.ConsumerStore(oname, &oconfig)
		if err != nil {
			t.Fatalf("Unexepected error: %v", err)
		}

		ometafile := filepath.Join(fcfg.StoreDir, consumerDir, oname, JetStreamMetaFile)
		ometasum := filepath.Join(fcfg.StoreDir, consumerDir, oname, JetStreamMetaFileSum)

		// Test to make sure meta file and checksum are present.
		if _, err := os.Stat(ometafile); os.IsNotExist(err) {
			t.Fatalf("Expected consumer metafile %q to exist", ometafile)
		}
		if _, err := os.Stat(ometasum); os.IsNotExist(err) {
			t.Fatalf("Expected consumer metafile's checksum %q to exist", ometasum)
		}

		buf, err = os.ReadFile(ometafile)
		if err != nil {
			t.Fatalf("Error reading consumer metafile: %v", err)
		}

		var oconfig2 ConsumerConfig
		if err := json.Unmarshal(buf, &oconfig2); err != nil {
			t.Fatalf("Error unmarshalling: %v", err)
		}
		// Since we set name we will get that back now.
		oconfig.Name = oname
		if !reflect.DeepEqual(oconfig2, oconfig) {
			t.Fatalf("Consumer configs not equal, got %+v vs %+v", oconfig2, oconfig)
		}
		checksum, err = os.ReadFile(ometasum)

		if err != nil {
			t.Fatalf("Error reading consumer metafile checksum: %v", err)
		}

		hh := obs.(*consumerFileStore).hh
		hh.Reset()
		hh.Write(buf)
		mychecksum = hex.EncodeToString(hh.Sum(nil))
		if mychecksum != string(checksum) {
			t.Fatalf("Checksums do not match, got %q vs %q", mychecksum, checksum)
		}
	})
}

func TestFileStoreWriteAndReadSameBlock(t *testing.T) {
	testFileStoreAllPermutations(t, func(t *testing.T, fcfg FileStoreConfig) {
		fs, err := newFileStore(fcfg, StreamConfig{Name: "zzz", Storage: FileStorage})
		require_NoError(t, err)
		defer fs.Stop()

		subj, msg := "foo", []byte("Hello World!")

		for i := uint64(1); i <= 10; i++ {
			fs.StoreMsg(subj, nil, msg)
			if _, err := fs.LoadMsg(i, nil); err != nil {
				t.Fatalf("Error loading %d: %v", i, err)
			}
		}
	})
}

func TestFileStoreAndRetrieveMultiBlock(t *testing.T) {
	testFileStoreAllPermutations(t, func(t *testing.T, fcfg FileStoreConfig) {
		subj, msg := "foo", []byte("Hello World!")
		storedMsgSize := fileStoreMsgSize(subj, nil, msg)

		fcfg.BlockSize = 4 * storedMsgSize

		fs, err := newFileStore(fcfg, StreamConfig{Name: "zzz", Storage: FileStorage})
		require_NoError(t, err)
		defer fs.Stop()

		for i := 0; i < 20; i++ {
			fs.StoreMsg(subj, nil, msg)
		}
		state := fs.State()
		if state.Msgs != 20 {
			t.Fatalf("Expected 20 msgs, got %d", state.Msgs)
		}
		fs.Stop()

		fs, err = newFileStore(
			fcfg,
			StreamConfig{Name: "zzz", Storage: FileStorage},
		)
		if err != nil {
			t.Fatalf("Unexpected error: %v", err)
		}
		defer fs.Stop()

		var smv StoreMsg
		for i := uint64(1); i <= 20; i++ {
			if _, err := fs.LoadMsg(i, &smv); err != nil {
				t.Fatalf("Error loading %d: %v", i, err)
			}
		}
	})
}

func TestFileStoreCollapseDmap(t *testing.T) {
	testFileStoreAllPermutations(t, func(t *testing.T, fcfg FileStoreConfig) {
		subj, msg := "foo", []byte("Hello World!")
		storedMsgSize := fileStoreMsgSize(subj, nil, msg)

		fcfg.BlockSize = 4 * storedMsgSize

		fs, err := newFileStore(fcfg, StreamConfig{Name: "zzz", Storage: FileStorage})
		require_NoError(t, err)
		defer fs.Stop()

		for i := 0; i < 10; i++ {
			fs.StoreMsg(subj, nil, msg)
		}
		state := fs.State()
		if state.Msgs != 10 {
			t.Fatalf("Expected 10 msgs, got %d", state.Msgs)
		}

		checkDmapTotal := func(total int) {
			t.Helper()
			if nde := fs.dmapEntries(); nde != total {
				t.Fatalf("Expecting only %d entries, got %d", total, nde)
			}
		}

		checkFirstSeq := func(seq uint64) {
			t.Helper()
			state := fs.State()
			if state.FirstSeq != seq {
				t.Fatalf("Expected first seq to be %d, got %d", seq, state.FirstSeq)
			}
		}

		// Now remove some out of order, forming gaps and entries in dmaps.
		fs.RemoveMsg(2)
		checkFirstSeq(1)
		fs.RemoveMsg(4)
		checkFirstSeq(1)
		fs.RemoveMsg(8)
		checkFirstSeq(1)

		state = fs.State()
		if state.Msgs != 7 {
			t.Fatalf("Expected 7 msgs, got %d", state.Msgs)
		}

		checkDmapTotal(3)

		// Close gaps..
		fs.RemoveMsg(1)
		checkDmapTotal(2)
		checkFirstSeq(3)

		fs.RemoveMsg(3)
		checkDmapTotal(1)
		checkFirstSeq(5)

		fs.RemoveMsg(5)
		checkDmapTotal(1)
		checkFirstSeq(6)

		fs.RemoveMsg(7)
		checkDmapTotal(2)

		fs.RemoveMsg(6)
		checkDmapTotal(0)
	})
}

func TestFileStoreReadCache(t *testing.T) {
	testFileStoreAllPermutations(t, func(t *testing.T, fcfg FileStoreConfig) {
		fcfg.CacheExpire = 100 * time.Millisecond

		subj, msg := "foo.bar", make([]byte, 1024)
		storedMsgSize := fileStoreMsgSize(subj, nil, msg)

		fs, err := newFileStore(fcfg, StreamConfig{Name: "zzz", Storage: FileStorage})
		require_NoError(t, err)
		defer fs.Stop()

		toStore := 500
		totalBytes := uint64(toStore) * storedMsgSize

		for i := 0; i < toStore; i++ {
			fs.StoreMsg(subj, nil, msg)
		}

		// Wait for cache to go to zero.
		checkFor(t, time.Second, 10*time.Millisecond, func() error {
			if csz := fs.cacheSize(); csz != 0 {
				return fmt.Errorf("cache size not 0, got %s", friendlyBytes(int64(csz)))
			}
			return nil
		})

		fs.LoadMsg(1, nil)
		if csz := fs.cacheSize(); csz != totalBytes {
			t.Fatalf("Expected all messages to be cached, got %d vs %d", csz, totalBytes)
		}
		// Should expire and be removed.
		checkFor(t, time.Second, 10*time.Millisecond, func() error {
			if csz := fs.cacheSize(); csz != 0 {
				return fmt.Errorf("cache size not 0, got %s", friendlyBytes(int64(csz)))
			}
			return nil
		})
		if cls := fs.cacheLoads(); cls != 1 {
			t.Fatalf("Expected only 1 cache load, got %d", cls)
		}
		// Now make sure we do not reload cache if there is activity.
		fs.LoadMsg(1, nil)
		timeout := time.Now().Add(250 * time.Millisecond)
		for time.Now().Before(timeout) {
			if cls := fs.cacheLoads(); cls != 2 {
				t.Fatalf("cache loads not 2, got %d", cls)
			}
			time.Sleep(5 * time.Millisecond)
			fs.LoadMsg(1, nil) // register activity.
		}
	})
}

func TestFileStorePartialCacheExpiration(t *testing.T) {
	testFileStoreAllPermutations(t, func(t *testing.T, fcfg FileStoreConfig) {
		cexp := 10 * time.Millisecond
		fcfg.CacheExpire = cexp

		fs, err := newFileStore(fcfg, StreamConfig{Name: "zzz", Storage: FileStorage})
		require_NoError(t, err)
		defer fs.Stop()

		fs.StoreMsg("foo", nil, []byte("msg1"))

		// Should expire and be removed.
		time.Sleep(2 * cexp)
		fs.StoreMsg("bar", nil, []byte("msg2"))

		// Again wait for cache to expire.
		time.Sleep(2 * cexp)
		if _, err := fs.LoadMsg(1, nil); err != nil {
			t.Fatalf("Error loading message 1: %v", err)
		}
	})
}

func TestFileStorePartialIndexes(t *testing.T) {
	testFileStoreAllPermutations(t, func(t *testing.T, fcfg FileStoreConfig) {
		cexp := 10 * time.Millisecond
		fcfg.CacheExpire = cexp

		fs, err := newFileStore(fcfg, StreamConfig{Name: "zzz", Storage: FileStorage})
		require_NoError(t, err)
		defer fs.Stop()

		toSend := 5
		for i := 0; i < toSend; i++ {
			fs.StoreMsg("foo", nil, []byte("ok-1"))
		}

		// Now wait til the cache expires, including the index.
		fs.mu.Lock()
		mb := fs.blks[0]
		fs.mu.Unlock()

		// Force idx to expire by resetting last remove ts.
		mb.mu.Lock()
		mb.llts = mb.llts - int64(defaultCacheBufferExpiration*2)
		mb.mu.Unlock()

		checkFor(t, time.Second, 10*time.Millisecond, func() error {
			mb.mu.Lock()
			defer mb.mu.Unlock()
			if mb.cache == nil || len(mb.cache.idx) == 0 {
				return nil
			}
			return fmt.Errorf("Index not empty")
		})

		// Create a partial cache by adding more msgs.
		for i := 0; i < toSend; i++ {
			fs.StoreMsg("foo", nil, []byte("ok-2"))
		}
		// If we now load in a message in second half if we do not
		// detect idx is a partial correctly this will panic.
		if _, err := fs.LoadMsg(8, nil); err != nil {
			t.Fatalf("Error loading %d: %v", 1, err)
		}
	})
}

func TestFileStoreSnapshot(t *testing.T) {
	testFileStoreAllPermutations(t, func(t *testing.T, fcfg FileStoreConfig) {
		subj, msg := "foo", []byte("Hello Snappy!")
		scfg := StreamConfig{Name: "zzz", Subjects: []string{"foo"}, Storage: FileStorage}

		prf := func(context []byte) ([]byte, error) {
			h := hmac.New(sha256.New, []byte("dlc22"))
			if _, err := h.Write(context); err != nil {
				return nil, err
			}
			return h.Sum(nil), nil
		}
		if fcfg.Cipher == NoCipher {
			prf = nil
		}

		fs, err := newFileStoreWithCreated(fcfg, scfg, time.Now(), prf, nil)
		require_NoError(t, err)
		defer fs.Stop()

		toSend := 2233
		for i := 0; i < toSend; i++ {
			fs.StoreMsg(subj, nil, msg)
		}

		// Create a few consumers.
		o1, err := fs.ConsumerStore("o22", &ConsumerConfig{})
		if err != nil {
			t.Fatalf("Unexepected error: %v", err)
		}
		o2, err := fs.ConsumerStore("o33", &ConsumerConfig{})
		if err != nil {
			t.Fatalf("Unexepected error: %v", err)
		}
		state := &ConsumerState{}
		state.Delivered.Consumer = 100
		state.Delivered.Stream = 100
		state.AckFloor.Consumer = 22
		state.AckFloor.Stream = 22

		if err := o1.Update(state); err != nil {
			t.Fatalf("Unexepected error updating state: %v", err)
		}
		state.AckFloor.Consumer = 33
		state.AckFloor.Stream = 33

		if err := o2.Update(state); err != nil {
			t.Fatalf("Unexepected error updating state: %v", err)
		}

		snapshot := func() []byte {
			t.Helper()
			r, err := fs.Snapshot(5*time.Second, true, true)
			if err != nil {
				t.Fatalf("Error creating snapshot")
			}
			snapshot, err := io.ReadAll(r.Reader)
			if err != nil {
				t.Fatalf("Error reading snapshot")
			}
			return snapshot
		}

		// This will unzip the snapshot and create a new filestore that will recover the state.
		// We will compare the states for this vs the original one.
		verifySnapshot := func(snap []byte) {
			t.Helper()
			r := bytes.NewReader(snap)
			tr := tar.NewReader(s2.NewReader(r))

			rstoreDir := t.TempDir()

			for {
				hdr, err := tr.Next()
				if err == io.EOF {
					break // End of archive
				}
				if err != nil {
					t.Fatalf("Error getting next entry from snapshot: %v", err)
				}
				fpath := filepath.Join(rstoreDir, filepath.Clean(hdr.Name))
				pdir := filepath.Dir(fpath)
				os.MkdirAll(pdir, 0755)
				fd, err := os.OpenFile(fpath, os.O_CREATE|os.O_RDWR, 0600)
				if err != nil {
					t.Fatalf("Error opening file[%s]: %v", fpath, err)
				}
				if _, err := io.Copy(fd, tr); err != nil {
					t.Fatalf("Error writing file[%s]: %v", fpath, err)
				}
				fd.Close()
			}

			fcfg.StoreDir = rstoreDir
			fsr, err := newFileStoreWithCreated(fcfg, scfg, time.Now(), prf, nil)
			require_NoError(t, err)
			defer fsr.Stop()
			state := fs.State()
			rstate := fsr.State()

			// FIXME(dlc)
			// Right now the upper layers in JetStream recover the consumers and do not expect
			// the lower layers to do that. So for now blank that out of our original state.
			// Will have more exhaustive tests in jetstream_test.go.
			state.Consumers = 0

			// Just check the state.
			if !reflect.DeepEqual(rstate, state) {
				t.Fatalf("Restored state does not match:\n%+v\n\n%+v", rstate, state)
			}
		}

		// Simple case first.
		snap := snapshot()
		verifySnapshot(snap)

		// Remove first 100 messages.
		for i := 1; i <= 100; i++ {
			fs.RemoveMsg(uint64(i))
		}

		snap = snapshot()
		verifySnapshot(snap)

		// Now sporadic messages inside the stream.
		total := int64(toSend - 100)
		// Delete 50 random messages.
		for i := 0; i < 50; i++ {
			seq := uint64(rand.Int63n(total) + 101)
			fs.RemoveMsg(seq)
		}

		snap = snapshot()
		verifySnapshot(snap)

		// Make sure compaction works with snapshots.
		fs.mu.RLock()
		for _, mb := range fs.blks {
			// Should not call compact on last msg block.
			if mb != fs.lmb {
				mb.mu.Lock()
				mb.compact()
				mb.mu.Unlock()
			}
		}
		fs.mu.RUnlock()

		snap = snapshot()
		verifySnapshot(snap)

		// Now check to make sure that we get the correct error when trying to delete or erase
		// a message when a snapshot is in progress and that closing the reader releases that condition.
		sr, err := fs.Snapshot(5*time.Second, false, true)
		if err != nil {
			t.Fatalf("Error creating snapshot")
		}
		if _, err := fs.RemoveMsg(122); err != ErrStoreSnapshotInProgress {
			t.Fatalf("Did not get the correct error on remove during snapshot: %v", err)
		}
		if _, err := fs.EraseMsg(122); err != ErrStoreSnapshotInProgress {
			t.Fatalf("Did not get the correct error on remove during snapshot: %v", err)
		}

		// Now make sure we can do these when we close the reader and release the snapshot condition.
		sr.Reader.Close()
		checkFor(t, time.Second, 10*time.Millisecond, func() error {
			if _, err := fs.RemoveMsg(122); err != nil {
				return fmt.Errorf("Got an error on remove after snapshot: %v", err)
			}
			return nil
		})

		// Make sure if we do not read properly then it will close the writer and report an error.
		sr, err = fs.Snapshot(25*time.Millisecond, false, false)
		if err != nil {
			t.Fatalf("Error creating snapshot")
		}

		// Cause snapshot to timeout.
		time.Sleep(50 * time.Millisecond)
		// Read should fail
		var buf [32]byte
		if _, err := sr.Reader.Read(buf[:]); err != io.EOF {
			t.Fatalf("Expected read to produce an error, got none")
		}
	})
}

func TestFileStoreConsumer(t *testing.T) {
	testFileStoreAllPermutations(t, func(t *testing.T, fcfg FileStoreConfig) {
		fs, err := newFileStore(fcfg, StreamConfig{Name: "zzz", Storage: FileStorage})
		require_NoError(t, err)
		defer fs.Stop()

		o, err := fs.ConsumerStore("obs22", &ConsumerConfig{})
		if err != nil {
			t.Fatalf("Unexepected error: %v", err)
		}
		if state, err := o.State(); err != nil || state.Delivered.Consumer != 0 {
			t.Fatalf("Unexpected state or error: %v", err)
		}

		state := &ConsumerState{}

		updateAndCheck := func() {
			t.Helper()
			if err := o.Update(state); err != nil {
				t.Fatalf("Unexepected error updating state: %v", err)
			}
			s2, err := o.State()
			if err != nil {
				t.Fatalf("Unexepected error getting state: %v", err)
			}
			if !reflect.DeepEqual(state, s2) {
				t.Fatalf("State is not the same: wanted %+v got %+v", state, s2)
			}
		}

		shouldFail := func() {
			t.Helper()
			if err := o.Update(state); err == nil {
				t.Fatalf("Expected an error and got none")
			}
		}

		state.Delivered.Consumer = 1
		state.Delivered.Stream = 22
		updateAndCheck()

		state.Delivered.Consumer = 100
		state.Delivered.Stream = 122
		state.AckFloor.Consumer = 50
		state.AckFloor.Stream = 123
		// This should fail, bad state.
		shouldFail()
		// So should this.
		state.AckFloor.Consumer = 200
		state.AckFloor.Stream = 100
		shouldFail()

		// Should succeed
		state.AckFloor.Consumer = 50
		state.AckFloor.Stream = 72
		updateAndCheck()

		tn := time.Now().UnixNano()

		// We should sanity check pending here as well, so will check if a pending value is below
		// ack floor or above delivered.
		state.Pending = map[uint64]*Pending{70: {70, tn}}
		shouldFail()
		state.Pending = map[uint64]*Pending{140: {140, tn}}
		shouldFail()
		state.Pending = map[uint64]*Pending{72: {72, tn}} // exact on floor should fail
		shouldFail()

		// Put timestamps a second apart.
		// We will downsample to second resolution to save space. So setup our times
		// to reflect that.
		ago := time.Now().Add(-30 * time.Second).Truncate(time.Second)
		nt := func() *Pending {
			ago = ago.Add(time.Second)
			return &Pending{0, ago.UnixNano()}
		}
		// Should succeed.
		state.Pending = map[uint64]*Pending{75: nt(), 80: nt(), 83: nt(), 90: nt(), 111: nt()}
		updateAndCheck()

		// Now do redlivery, but first with no pending.
		state.Pending = nil
		state.Redelivered = map[uint64]uint64{22: 3, 44: 8}
		updateAndCheck()

		// All together.
		state.Pending = map[uint64]*Pending{75: nt(), 80: nt(), 83: nt(), 90: nt(), 111: nt()}
		updateAndCheck()

		// Large one
		state.Delivered.Consumer = 10000
		state.Delivered.Stream = 10000
		state.AckFloor.Consumer = 100
		state.AckFloor.Stream = 100
		// Generate 8k pending.
		state.Pending = make(map[uint64]*Pending)
		for len(state.Pending) < 8192 {
			seq := uint64(rand.Intn(9890) + 101)
			if _, ok := state.Pending[seq]; !ok {
				state.Pending[seq] = nt()
			}
		}
		updateAndCheck()

		state.Pending = nil
		state.AckFloor.Consumer = 10000
		state.AckFloor.Stream = 10000
		updateAndCheck()
	})
}

func TestFileStoreConsumerEncodeDecodeRedelivered(t *testing.T) {
	state := &ConsumerState{}

	state.Delivered.Consumer = 100
	state.Delivered.Stream = 100
	state.AckFloor.Consumer = 50
	state.AckFloor.Stream = 50

	state.Redelivered = map[uint64]uint64{122: 3, 144: 8}
	buf := encodeConsumerState(state)

	rstate, err := decodeConsumerState(buf)
	if err != nil {
		t.Fatalf("Unexpected error: %v", err)
	}
	if !reflect.DeepEqual(state, rstate) {
		t.Fatalf("States do not match: %+v vs %+v", state, rstate)
	}
}

func TestFileStoreConsumerEncodeDecodePendingBelowStreamAckFloor(t *testing.T) {
	state := &ConsumerState{}

	state.Delivered.Consumer = 1192
	state.Delivered.Stream = 10185
	state.AckFloor.Consumer = 1189
	state.AckFloor.Stream = 10815

	now := time.Now().Round(time.Second).Add(-10 * time.Second).UnixNano()
	state.Pending = map[uint64]*Pending{
		10782: {1190, now},
		10810: {1191, now + int64(time.Second)},
		10815: {1192, now + int64(2*time.Second)},
	}
	buf := encodeConsumerState(state)

	rstate, err := decodeConsumerState(buf)
	if err != nil {
		t.Fatalf("Unexpected error: %v", err)
	}
	if len(rstate.Pending) != 3 {
		t.Fatalf("Invalid pending: %v", rstate.Pending)
	}
	for k, v := range state.Pending {
		rv, ok := rstate.Pending[k]
		if !ok {
			t.Fatalf("Did not find sseq=%v", k)
		}
		if !reflect.DeepEqual(v, rv) {
			t.Fatalf("Pending for sseq=%v should be %+v, got %+v", k, v, rv)
		}
	}
	state.Pending, rstate.Pending = nil, nil
	if !reflect.DeepEqual(*state, *rstate) {
		t.Fatalf("States do not match: %+v vs %+v", state, rstate)
	}
}

func TestFileStoreWriteFailures(t *testing.T) {
	// This test should be run inside an environment where this directory
	// has a limited size.
	// E.g. Docker
	// docker run -ti --tmpfs /jswf_test:rw,size=32k --rm -v ~/Development/go/src:/go/src -w /go/src/github.com/nats-io/nats-server/ golang:1.16 /bin/bash
	tdir := filepath.Join("/", "jswf_test")
	if stat, err := os.Stat(tdir); err != nil || !stat.IsDir() {
		t.SkipNow()
	}
	defer removeDir(t, tdir)

	storeDir := filepath.Join(tdir, JetStreamStoreDir)
	os.MkdirAll(storeDir, 0755)

	testFileStoreAllPermutations(t, func(t *testing.T, fcfg FileStoreConfig) {
		fcfg.StoreDir = storeDir

		subj, msg := "foo", []byte("Hello Write Failures!")
		fs, err := newFileStore(fcfg, StreamConfig{Name: "zzz", Storage: FileStorage})
		require_NoError(t, err)
		defer fs.Stop()

		var lseq uint64
		// msz about will be ~54 bytes, so if limit is 32k trying to send 1000 will fail at some point.
		for i := 1; i <= 1000; i++ {
			if _, _, err := fs.StoreMsg(subj, nil, msg); err != nil {
				lseq = uint64(i)
				break
			}
		}
		if lseq == 0 {
			t.Fatalf("Expected to get a failure but did not")
		}

		state := fs.State()

		if state.LastSeq != lseq-1 {
			t.Fatalf("Expected last seq to be %d, got %d\n", lseq-1, state.LastSeq)
		}
		if state.Msgs != lseq-1 {
			t.Fatalf("Expected total msgs to be %d, got %d\n", lseq-1, state.Msgs)
		}
		if _, err := fs.LoadMsg(lseq, nil); err == nil {
			t.Fatalf("Expected error loading seq that failed, got none")
		}
		// Loading should still work.
		if _, err := fs.LoadMsg(1, nil); err != nil {
			t.Fatalf("Unexpected error: %v", err)
		}

		// Make sure we recover same state.
		fs.Stop()

		fs, err = newFileStore(fcfg, StreamConfig{Name: "zzz", Storage: FileStorage})
		if err != nil {
			t.Fatalf("Unexpected error: %v", err)
		}
		defer fs.Stop()

		state2 := fs.State()

		// Ignore lost state.
		state.Lost, state2.Lost = nil, nil
		if !reflect.DeepEqual(state2, state) {
			t.Fatalf("Expected recovered state to be the same, got %+v vs %+v\n", state2, state)
		}

		// We should still fail here.
		if _, _, err = fs.StoreMsg(subj, nil, msg); err == nil {
			t.Fatalf("Expected to get a failure but did not")
		}

		// Purge should help.
		if _, err := fs.Purge(); err != nil {
			t.Fatalf("Unexpected error: %v", err)
		}
		// Wait for purge to complete its out of band processing.
		time.Sleep(50 * time.Millisecond)

		// Check we will fail again in same spot.
		for i := 1; i <= 1000; i++ {
			if _, _, err := fs.StoreMsg(subj, nil, msg); err != nil {
				if i != int(lseq) {
					t.Fatalf("Expected to fail after purge about the same spot, wanted %d got %d", lseq, i)
				}
				break
			}
		}
	})
}

func TestFileStorePerf(t *testing.T) {
	// Comment out to run, holding place for now.
	t.SkipNow()

	testFileStoreAllPermutations(t, func(t *testing.T, fcfg FileStoreConfig) {
		fcfg.AsyncFlush = true

		subj, msg := "foo", make([]byte, 1024-33)
		for i := 0; i < len(msg); i++ {
			msg[i] = 'D'
		}
		storedMsgSize := fileStoreMsgSize(subj, nil, msg)

		// 5GB
		toStore := 5 * 1024 * 1024 * 1024 / storedMsgSize

		fmt.Printf("storing %d msgs of %s each, totalling %s\n",
			toStore,
			friendlyBytes(int64(storedMsgSize)),
			friendlyBytes(int64(toStore*storedMsgSize)),
		)

		fs, err := newFileStore(fcfg, StreamConfig{Name: "zzz", Storage: FileStorage})
		require_NoError(t, err)
		defer fs.Stop()

		start := time.Now()
		for i := 0; i < int(toStore); i++ {
			fs.StoreMsg(subj, nil, msg)
		}
		fs.Stop()

		tt := time.Since(start)
		fmt.Printf("time to store is %v\n", tt)
		fmt.Printf("%.0f msgs/sec\n", float64(toStore)/tt.Seconds())
		fmt.Printf("%s per sec\n", friendlyBytes(int64(float64(toStore*storedMsgSize)/tt.Seconds())))

		fmt.Printf("Filesystem cache flush, paused 5 seconds.\n\n")
		time.Sleep(5 * time.Second)

		fmt.Printf("Restoring..\n")
		start = time.Now()
		fcfg.AsyncFlush = false
		fs, err = newFileStore(
			fcfg,
			StreamConfig{Name: "zzz", Storage: FileStorage},
		)
		if err != nil {
			t.Fatalf("Unexpected error: %v", err)
		}
		defer fs.Stop()
		fmt.Printf("time to restore is %v\n\n", time.Since(start))

		fmt.Printf("LOAD: reading %d msgs of %s each, totalling %s\n",
			toStore,
			friendlyBytes(int64(storedMsgSize)),
			friendlyBytes(int64(toStore*storedMsgSize)),
		)

		var smv StoreMsg
		start = time.Now()
		for i := uint64(1); i <= toStore; i++ {
			if _, err := fs.LoadMsg(i, &smv); err != nil {
				t.Fatalf("Error loading %d: %v", i, err)
			}
		}

		tt = time.Since(start)
		fmt.Printf("time to read all back messages is %v\n", tt)
		fmt.Printf("%.0f msgs/sec\n", float64(toStore)/tt.Seconds())
		fmt.Printf("%s per sec\n", friendlyBytes(int64(float64(toStore*storedMsgSize)/tt.Seconds())))

		// Do again to test skip for hash..
		fmt.Printf("\nSKIP CHECKSUM: reading %d msgs of %s each, totalling %s\n",
			toStore,
			friendlyBytes(int64(storedMsgSize)),
			friendlyBytes(int64(toStore*storedMsgSize)),
		)

		start = time.Now()
		for i := uint64(1); i <= toStore; i++ {
			if _, err := fs.LoadMsg(i, &smv); err != nil {
				t.Fatalf("Error loading %d: %v", i, err)
			}
		}

		tt = time.Since(start)
		fmt.Printf("time to read all back messages is %v\n", tt)
		fmt.Printf("%.0f msgs/sec\n", float64(toStore)/tt.Seconds())
		fmt.Printf("%s per sec\n", friendlyBytes(int64(float64(toStore*storedMsgSize)/tt.Seconds())))

		fs.Stop()

		fs, err = newFileStore(
			fcfg,
			StreamConfig{Name: "zzz", Storage: FileStorage},
		)
		if err != nil {
			t.Fatalf("Unexpected error: %v", err)
		}
		defer fs.Stop()

		fmt.Printf("\nremoving [in order] %d msgs of %s each, totalling %s\n",
			toStore,
			friendlyBytes(int64(storedMsgSize)),
			friendlyBytes(int64(toStore*storedMsgSize)),
		)

		start = time.Now()
		// For reverse order.
		//for i := toStore; i > 0; i-- {
		for i := uint64(1); i <= toStore; i++ {
			fs.RemoveMsg(i)
		}
		fs.Stop()

		tt = time.Since(start)
		fmt.Printf("time to remove all messages is %v\n", tt)
		fmt.Printf("%.0f msgs/sec\n", float64(toStore)/tt.Seconds())
		fmt.Printf("%s per sec\n", friendlyBytes(int64(float64(toStore*storedMsgSize)/tt.Seconds())))

		fs, err = newFileStore(
			fcfg,
			StreamConfig{Name: "zzz", Storage: FileStorage},
		)
		if err != nil {
			t.Fatalf("Unexpected error: %v", err)
		}
		defer fs.Stop()

		state := fs.State()
		if state.Msgs != 0 {
			t.Fatalf("Expected no msgs, got %d", state.Msgs)
		}
		if state.Bytes != 0 {
			t.Fatalf("Expected no bytes, got %d", state.Bytes)
		}
	})
}

func TestFileStoreReadBackMsgPerf(t *testing.T) {
	// Comment out to run, holding place for now.
	t.SkipNow()

	subj := "foo"
	msg := []byte("ABCDEFGH") // Smaller shows problems more.

	storedMsgSize := fileStoreMsgSize(subj, nil, msg)

	// Make sure we store 2 blocks.
	toStore := defaultLargeBlockSize * 2 / storedMsgSize

	testFileStoreAllPermutations(t, func(t *testing.T, fcfg FileStoreConfig) {
		fmt.Printf("storing %d msgs of %s each, totalling %s\n",
			toStore,
			friendlyBytes(int64(storedMsgSize)),
			friendlyBytes(int64(toStore*storedMsgSize)),
		)

		fs, err := newFileStore(fcfg, StreamConfig{Name: "zzz", Storage: FileStorage})
		require_NoError(t, err)
		defer fs.Stop()

		start := time.Now()
		for i := 0; i < int(toStore); i++ {
			fs.StoreMsg(subj, nil, msg)
		}

		tt := time.Since(start)
		fmt.Printf("time to store is %v\n", tt)
		fmt.Printf("%.0f msgs/sec\n", float64(toStore)/tt.Seconds())
		fmt.Printf("%s per sec\n", friendlyBytes(int64(float64(toStore*storedMsgSize)/tt.Seconds())))

		// We should not have cached here with no reads.
		// Pick something towards end of the block.
		index := defaultLargeBlockSize/storedMsgSize - 22
		start = time.Now()
		fs.LoadMsg(index, nil)
		fmt.Printf("Time to load first msg [%d] = %v\n", index, time.Since(start))

		start = time.Now()
		fs.LoadMsg(index+2, nil)
		fmt.Printf("Time to load second msg [%d] = %v\n", index+2, time.Since(start))
	})
}

// This test is testing an upper level stream with a message or byte limit.
// Even though this is 1, any limit would trigger same behavior once the limit was reached
// and we were adding and removing.
func TestFileStoreStoreLimitRemovePerf(t *testing.T) {
	// Comment out to run, holding place for now.
	t.SkipNow()

	subj, msg := "foo", make([]byte, 1024-33)
	for i := 0; i < len(msg); i++ {
		msg[i] = 'D'
	}
	storedMsgSize := fileStoreMsgSize(subj, nil, msg)

	// 1GB
	toStore := 1 * 1024 * 1024 * 1024 / storedMsgSize

	testFileStoreAllPermutations(t, func(t *testing.T, fcfg FileStoreConfig) {
		fs, err := newFileStore(fcfg, StreamConfig{Name: "zzz", Storage: FileStorage})
		require_NoError(t, err)
		defer fs.Stop()

		fs.RegisterStorageUpdates(func(md, bd int64, seq uint64, subj string) {})

		fmt.Printf("storing and removing (limit 1) %d msgs of %s each, totalling %s\n",
			toStore,
			friendlyBytes(int64(storedMsgSize)),
			friendlyBytes(int64(toStore*storedMsgSize)),
		)

		start := time.Now()
		for i := 0; i < int(toStore); i++ {
			seq, _, err := fs.StoreMsg(subj, nil, msg)
			if err != nil {
				t.Fatalf("Unexpected error storing message: %v", err)
			}
			if i > 0 {
				fs.RemoveMsg(seq - 1)
			}
		}
		fs.Stop()

		tt := time.Since(start)
		fmt.Printf("time to store and remove all messages is %v\n", tt)
		fmt.Printf("%.0f msgs/sec\n", float64(toStore)/tt.Seconds())
		fmt.Printf("%s per sec\n", friendlyBytes(int64(float64(toStore*storedMsgSize)/tt.Seconds())))
	})
}

func TestFileStorePubPerfWithSmallBlkSize(t *testing.T) {
	// Comment out to run, holding place for now.
	t.SkipNow()

	subj, msg := "foo", make([]byte, 1024-33)
	for i := 0; i < len(msg); i++ {
		msg[i] = 'D'
	}
	storedMsgSize := fileStoreMsgSize(subj, nil, msg)

	// 1GB
	toStore := 1 * 1024 * 1024 * 1024 / storedMsgSize
	testFileStoreAllPermutations(t, func(t *testing.T, fcfg FileStoreConfig) {
		fmt.Printf("storing %d msgs of %s each, totalling %s\n",
			toStore,
			friendlyBytes(int64(storedMsgSize)),
			friendlyBytes(int64(toStore*storedMsgSize)),
		)

		fcfg.BlockSize = FileStoreMinBlkSize

		fs, err := newFileStore(fcfg, StreamConfig{Name: "zzz", Storage: FileStorage})
		require_NoError(t, err)
		defer fs.Stop()

		start := time.Now()
		for i := 0; i < int(toStore); i++ {
			fs.StoreMsg(subj, nil, msg)
		}
		fs.Stop()

		tt := time.Since(start)
		fmt.Printf("time to store is %v\n", tt)
		fmt.Printf("%.0f msgs/sec\n", float64(toStore)/tt.Seconds())
		fmt.Printf("%s per sec\n", friendlyBytes(int64(float64(toStore*storedMsgSize)/tt.Seconds())))
	})
}

// Saw this manifest from a restart test with max delivered set for JetStream.
func TestFileStoreConsumerRedeliveredLost(t *testing.T) {
	testFileStoreAllPermutations(t, func(t *testing.T, fcfg FileStoreConfig) {
		fs, err := newFileStore(fcfg, StreamConfig{Name: "zzz", Storage: FileStorage})
		if err != nil {
			t.Fatalf("Unexpected error: %v", err)
		}
		defer fs.Stop()

		cfg := &ConsumerConfig{AckPolicy: AckExplicit}
		o, err := fs.ConsumerStore("o22", cfg)
		if err != nil {
			t.Fatalf("Unexepected error: %v", err)
		}

		restartConsumer := func() {
			t.Helper()
			o.Stop()
			time.Sleep(20 * time.Millisecond) // Wait for all things to settle.
			o, err = fs.ConsumerStore("o22", cfg)
			if err != nil {
				t.Fatalf("Unexepected error: %v", err)
			}
			// Make sure we recovered Redelivered.
			state, err := o.State()
			if err != nil {
				t.Fatalf("Unexepected error: %v", err)
			}
			if state == nil {
				t.Fatalf("Did not recover state")
			}
			if len(state.Redelivered) == 0 {
				t.Fatalf("Did not recover redelivered")
			}
		}

		ts := time.Now().UnixNano()
		o.UpdateDelivered(1, 1, 1, ts)
		o.UpdateDelivered(2, 1, 2, ts)
		o.UpdateDelivered(3, 1, 3, ts)
		o.UpdateDelivered(4, 1, 4, ts)
		o.UpdateDelivered(5, 2, 1, ts)

		restartConsumer()

		o.UpdateDelivered(6, 2, 2, ts)
		o.UpdateDelivered(7, 3, 1, ts)

		restartConsumer()
		if state, _ := o.State(); len(state.Pending) != 3 {
			t.Fatalf("Did not recover pending correctly")
		}

		o.UpdateAcks(7, 3)
		o.UpdateAcks(6, 2)

		restartConsumer()
		o.UpdateAcks(4, 1)

		state, _ := o.State()
		if len(state.Pending) != 0 {
			t.Fatalf("Did not clear pending correctly")
		}
		if len(state.Redelivered) != 0 {
			t.Fatalf("Did not clear redelivered correctly")
		}
	})
}

func TestFileStoreConsumerFlusher(t *testing.T) {
	testFileStoreAllPermutations(t, func(t *testing.T, fcfg FileStoreConfig) {
		fs, err := newFileStore(fcfg, StreamConfig{Name: "zzz", Storage: FileStorage})
		require_NoError(t, err)
		defer fs.Stop()

		o, err := fs.ConsumerStore("o22", &ConsumerConfig{})
		if err != nil {
			t.Fatalf("Unexepected error: %v", err)
		}
		// Get the underlying impl.
		oc := o.(*consumerFileStore)
		// Wait for flusher to be running.
		checkFor(t, time.Second, 20*time.Millisecond, func() error {
			if !oc.inFlusher() {
				return fmt.Errorf("Flusher not running")
			}
			return nil
		})
		// Stop and make sure the flusher goes away
		o.Stop()
		// Wait for flusher to stop.
		checkFor(t, time.Second, 20*time.Millisecond, func() error {
			if oc.inFlusher() {
				return fmt.Errorf("Flusher still running")
			}
			return nil
		})
	})
}

func TestFileStoreConsumerDeliveredUpdates(t *testing.T) {
	testFileStoreAllPermutations(t, func(t *testing.T, fcfg FileStoreConfig) {
		fs, err := newFileStore(fcfg, StreamConfig{Name: "zzz", Storage: FileStorage})
		require_NoError(t, err)
		defer fs.Stop()

		// Simple consumer, no ack policy configured.
		o, err := fs.ConsumerStore("o22", &ConsumerConfig{})
		if err != nil {
			t.Fatalf("Unexepected error: %v", err)
		}
		defer o.Stop()

		testDelivered := func(dseq, sseq uint64) {
			t.Helper()
			ts := time.Now().UnixNano()
			if err := o.UpdateDelivered(dseq, sseq, 1, ts); err != nil {
				t.Fatalf("Unexpected error: %v", err)
			}
			state, err := o.State()
			if err != nil {
				t.Fatalf("Error getting state: %v", err)
			}
			if state == nil {
				t.Fatalf("No state available")
			}
			expected := SequencePair{dseq, sseq}
			if state.Delivered != expected {
				t.Fatalf("Unexpected state, wanted %+v, got %+v", expected, state.Delivered)
			}
			if state.AckFloor != expected {
				t.Fatalf("Unexpected ack floor state, wanted %+v, got %+v", expected, state.AckFloor)
			}
			if len(state.Pending) != 0 {
				t.Fatalf("Did not expect any pending, got %d pending", len(state.Pending))
			}
		}

		testDelivered(1, 100)
		testDelivered(2, 110)
		testDelivered(5, 130)

		// If we try to do an ack this should err since we are not configured with ack policy.
		if err := o.UpdateAcks(1, 100); err != ErrNoAckPolicy {
			t.Fatalf("Expected a no ack policy error on update acks, got %v", err)
		}
		// Also if we do an update with a delivery count of anything but 1 here should also give same error.
		ts := time.Now().UnixNano()
		if err := o.UpdateDelivered(5, 130, 2, ts); err != ErrNoAckPolicy {
			t.Fatalf("Expected a no ack policy error on update delivered with dc > 1, got %v", err)
		}
	})
}

func TestFileStoreConsumerDeliveredAndAckUpdates(t *testing.T) {
	testFileStoreAllPermutations(t, func(t *testing.T, fcfg FileStoreConfig) {
		fs, err := newFileStore(fcfg, StreamConfig{Name: "zzz", Storage: FileStorage})
		require_NoError(t, err)
		defer fs.Stop()

		// Simple consumer, no ack policy configured.
		o, err := fs.ConsumerStore("o22", &ConsumerConfig{AckPolicy: AckExplicit})
		if err != nil {
			t.Fatalf("Unexepected error: %v", err)
		}
		defer o.Stop()

		// Track pending.
		var pending int

		testDelivered := func(dseq, sseq uint64) {
			t.Helper()
			ts := time.Now().Round(time.Second).UnixNano()
			if err := o.UpdateDelivered(dseq, sseq, 1, ts); err != nil {
				t.Fatalf("Unexpected error: %v", err)
			}
			pending++
			state, err := o.State()
			if err != nil {
				t.Fatalf("Error getting state: %v", err)
			}
			if state == nil {
				t.Fatalf("No state available")
			}
			expected := SequencePair{dseq, sseq}
			if state.Delivered != expected {
				t.Fatalf("Unexpected delivered state, wanted %+v, got %+v", expected, state.Delivered)
			}
			if len(state.Pending) != pending {
				t.Fatalf("Expected %d pending, got %d pending", pending, len(state.Pending))
			}
		}

		testDelivered(1, 100)
		testDelivered(2, 110)
		testDelivered(3, 130)
		testDelivered(4, 150)
		testDelivered(5, 165)

		testBadAck := func(dseq, sseq uint64) {
			t.Helper()
			if err := o.UpdateAcks(dseq, sseq); err == nil {
				t.Fatalf("Expected error but got none")
			}
		}
		testBadAck(3, 101)
		testBadAck(1, 1)

		testAck := func(dseq, sseq, dflr, sflr uint64) {
			t.Helper()
			if err := o.UpdateAcks(dseq, sseq); err != nil {
				t.Fatalf("Unexpected error: %v", err)
			}
			pending--
			state, err := o.State()
			if err != nil {
				t.Fatalf("Error getting state: %v", err)
			}
			if state == nil {
				t.Fatalf("No state available")
			}
			if len(state.Pending) != pending {
				t.Fatalf("Expected %d pending, got %d pending", pending, len(state.Pending))
			}
			eflr := SequencePair{dflr, sflr}
			if state.AckFloor != eflr {
				t.Fatalf("Unexpected ack floor state, wanted %+v, got %+v", eflr, state.AckFloor)
			}
		}

		testAck(1, 100, 1, 109)
		testAck(3, 130, 1, 109)
		testAck(2, 110, 3, 149) // We do not track explicit state on previous stream floors, so we take last known -1
		testAck(5, 165, 3, 149)
		testAck(4, 150, 5, 165)

		testDelivered(6, 170)
		testDelivered(7, 171)
		testDelivered(8, 172)
		testDelivered(9, 173)
		testDelivered(10, 200)

		testAck(7, 171, 5, 165)
		testAck(8, 172, 5, 165)

		state, err := o.State()
		if err != nil {
			t.Fatalf("Unexpected error getting state: %v", err)
		}
		o.Stop()

		o, err = fs.ConsumerStore("o22", &ConsumerConfig{AckPolicy: AckExplicit})
		if err != nil {
			t.Fatalf("Unexepected error: %v", err)
		}
		defer o.Stop()

		nstate, err := o.State()
		if err != nil {
			t.Fatalf("Unexpected error getting state: %v", err)
		}
		if !reflect.DeepEqual(nstate, state) {
			t.Fatalf("States don't match! NEW %+v OLD %+v", nstate, state)
		}
	})
}

func TestFileStoreStreamStateDeleted(t *testing.T) {
	testFileStoreAllPermutations(t, func(t *testing.T, fcfg FileStoreConfig) {
		fs, err := newFileStore(fcfg, StreamConfig{Name: "zzz", Storage: FileStorage})
		require_NoError(t, err)
		defer fs.Stop()

		subj, toStore := "foo", uint64(10)
		for i := uint64(1); i <= toStore; i++ {
			msg := []byte(fmt.Sprintf("[%08d] Hello World!", i))
			if _, _, err := fs.StoreMsg(subj, nil, msg); err != nil {
				t.Fatalf("Error storing msg: %v", err)
			}
		}
		state := fs.State()
		if len(state.Deleted) != 0 {
			t.Fatalf("Expected deleted to be empty")
		}
		// Now remove some interior messages.
		var expected []uint64
		for seq := uint64(2); seq < toStore; seq += 2 {
			fs.RemoveMsg(seq)
			expected = append(expected, seq)
		}
		state = fs.State()
		if !reflect.DeepEqual(state.Deleted, expected) {
			t.Fatalf("Expected deleted to be %+v, got %+v\n", expected, state.Deleted)
		}
		// Now fill the gap by deleting 1 and 3
		fs.RemoveMsg(1)
		fs.RemoveMsg(3)
		expected = expected[2:]
		state = fs.State()
		if !reflect.DeepEqual(state.Deleted, expected) {
			t.Fatalf("Expected deleted to be %+v, got %+v\n", expected, state.Deleted)
		}
		if state.FirstSeq != 5 {
			t.Fatalf("Expected first seq to be 5, got %d", state.FirstSeq)
		}
		fs.Purge()
		if state = fs.State(); len(state.Deleted) != 0 {
			t.Fatalf("Expected no deleted after purge, got %+v\n", state.Deleted)
		}
	})
}

// We have reports that sometimes under load a stream could complain about a storage directory
// not being empty.
func TestFileStoreStreamDeleteDirNotEmpty(t *testing.T) {
	testFileStoreAllPermutations(t, func(t *testing.T, fcfg FileStoreConfig) {
		fs, err := newFileStore(fcfg, StreamConfig{Name: "zzz", Storage: FileStorage})
		require_NoError(t, err)
		defer fs.Stop()

		subj, toStore := "foo", uint64(10)
		for i := uint64(1); i <= toStore; i++ {
			msg := []byte(fmt.Sprintf("[%08d] Hello World!", i))
			if _, _, err := fs.StoreMsg(subj, nil, msg); err != nil {
				t.Fatalf("Error storing msg: %v", err)
			}
		}

		ready := make(chan bool)
		go func() {
			g := filepath.Join(fcfg.StoreDir, "g")
			ready <- true
			for i := 0; i < 100; i++ {
				os.WriteFile(g, []byte("OK"), defaultFilePerms)
			}
		}()

		<-ready
		if err := fs.Delete(); err != nil {
			t.Fatalf("Delete returned an error: %v", err)
		}
	})
}

func TestFileStoreConsumerPerf(t *testing.T) {
	// Comment out to run, holding place for now.
	t.SkipNow()

	testFileStoreAllPermutations(t, func(t *testing.T, fcfg FileStoreConfig) {
		fs, err := newFileStore(fcfg, StreamConfig{Name: "zzz", Storage: FileStorage})
		require_NoError(t, err)
		defer fs.Stop()

		o, err := fs.ConsumerStore("o22", &ConsumerConfig{AckPolicy: AckExplicit})
		if err != nil {
			t.Fatalf("Unexepected error: %v", err)
		}
		// Get the underlying impl.
		oc := o.(*consumerFileStore)
		// Wait for flusher to br running
		checkFor(t, time.Second, 20*time.Millisecond, func() error {
			if !oc.inFlusher() {
				return fmt.Errorf("not in flusher")
			}
			return nil
		})

		// Stop flusher for this benchmark since we will invoke directly.
		oc.mu.Lock()
		qch := oc.qch
		oc.qch = nil
		oc.mu.Unlock()
		close(qch)

		checkFor(t, time.Second, 20*time.Millisecond, func() error {
			if oc.inFlusher() {
				return fmt.Errorf("still in flusher")
			}
			return nil
		})

		toStore := uint64(1_000_000)

		start := time.Now()

		ts := start.UnixNano()

		for i := uint64(1); i <= toStore; i++ {
			if err := o.UpdateDelivered(i, i, 1, ts); err != nil {
				t.Fatalf("Unexpected error: %v", err)
			}
		}
		tt := time.Since(start)
		fmt.Printf("time to update %d is %v\n", toStore, tt)
		fmt.Printf("%.0f updates/sec\n", float64(toStore)/tt.Seconds())

		start = time.Now()
		oc.mu.Lock()
		buf, err := oc.encodeState()
		oc.mu.Unlock()
		if err != nil {
			t.Fatalf("Error encoding state: %v", err)
		}
		fmt.Printf("time to encode %d bytes is %v\n", len(buf), time.Since(start))
		start = time.Now()
		oc.writeState(buf)
		fmt.Printf("time to write is %v\n", time.Since(start))
	})
}

// Reported by Ivan.
func TestFileStoreStreamDeleteCacheBug(t *testing.T) {
	testFileStoreAllPermutations(t, func(t *testing.T, fcfg FileStoreConfig) {
		fcfg.CacheExpire = 50 * time.Millisecond

		fs, err := newFileStore(fcfg, StreamConfig{Name: "zzz", Storage: FileStorage})
		require_NoError(t, err)
		defer fs.Stop()

		subj, msg := "foo", []byte("Hello World")

		if _, _, err := fs.StoreMsg(subj, nil, msg); err != nil {
			t.Fatalf("Unexpected error: %v", err)
		}
		if _, _, err := fs.StoreMsg(subj, nil, msg); err != nil {
			t.Fatalf("Unexpected error: %v", err)
		}
		if _, err := fs.EraseMsg(1); err != nil {
			t.Fatalf("Got an error on remove of %d: %v", 1, err)
		}
		time.Sleep(100 * time.Millisecond)
		if _, err := fs.LoadMsg(2, nil); err != nil {
			t.Fatalf("Unexpected error looking up msg: %v", err)
		}
	})
}

// rip
func TestFileStoreStreamFailToRollBug(t *testing.T) {
	testFileStoreAllPermutations(t, func(t *testing.T, fcfg FileStoreConfig) {
		fcfg.BlockSize = 512

		fs, err := newFileStore(fcfg, StreamConfig{Name: "zzz", Storage: FileStorage, MaxBytes: 300})
		require_NoError(t, err)
		defer fs.Stop()

		// Make sure we properly roll underlying blocks.
		n, msg := 200, bytes.Repeat([]byte("ABC"), 33) // ~100bytes
		for i := 0; i < n; i++ {
			if _, _, err := fs.StoreMsg("zzz", nil, msg); err != nil {
				t.Fatalf("Unexpected error: %v", err)
			}
		}

		// Grab some info for introspection.
		fs.mu.RLock()
		numBlks := len(fs.blks)
		var index uint32
		var blkSize int64
		if numBlks > 0 {
			mb := fs.blks[0]
			mb.mu.RLock()
			index = mb.index
			if fi, _ := os.Stat(mb.mfn); fi != nil {
				blkSize = fi.Size()
			}
			mb.mu.RUnlock()
		}
		fs.mu.RUnlock()

		if numBlks != 1 {
			t.Fatalf("Expected only one block, got %d", numBlks)
		}
		if index < 60 {
			t.Fatalf("Expected a block index > 60, got %d", index)
		}
		if blkSize > 512 {
			t.Fatalf("Expected block to be <= 512, got %d", blkSize)
		}
	})
}

// We had a case where a consumer state had a redelivered record that had seq of 0.
// This was causing the server to panic.
func TestFileStoreBadConsumerState(t *testing.T) {
	bs := []byte("\x16\x02\x01\x01\x03\x02\x01\x98\xf4\x8a\x8a\f\x01\x03\x86\xfa\n\x01\x00\x01")
	if cs, err := decodeConsumerState(bs); err != nil || cs == nil {
		t.Fatalf("Expected to not throw error, got %v and %+v", err, cs)
	}
}

func TestFileStoreExpireMsgsOnStart(t *testing.T) {
	testFileStoreAllPermutations(t, func(t *testing.T, fcfg FileStoreConfig) {
		fcfg.BlockSize = 8 * 1024

		ttl := 250 * time.Millisecond
		cfg := StreamConfig{Name: "ORDERS", Subjects: []string{"orders.*"}, Storage: FileStorage, MaxAge: ttl}
		var fs *fileStore

		startFS := func() *fileStore {
			t.Helper()
			fs, err := newFileStore(fcfg, cfg)
			require_NoError(t, err)
			return fs
		}

		newFS := func() *fileStore {
			t.Helper()
			if fs != nil {
				fs.Stop()
				fs = nil
			}
			removeDir(t, fcfg.StoreDir)
			return startFS()
		}

		restartFS := func(delay time.Duration) *fileStore {
			if fs != nil {
				fs.Stop()
				fs = nil
				time.Sleep(delay)
			}
			fs = startFS()
			return fs
		}

		fs = newFS()
		defer fs.Stop()

		msg := bytes.Repeat([]byte("ABC"), 33) // ~100bytes
		loadMsgs := func(n int) {
			t.Helper()
			for i := 1; i <= n; i++ {
				if _, _, err := fs.StoreMsg(fmt.Sprintf("orders.%d", i%10), nil, msg); err != nil {
					t.Fatalf("Unexpected error: %v", err)
				}
			}
		}

		checkState := func(msgs, first, last uint64) {
			t.Helper()
			if fs == nil {
				t.Fatalf("No fs")
				return
			}
			state := fs.State()
			if state.Msgs != msgs {
				t.Fatalf("Expected %d msgs, got %d", msgs, state.Msgs)
			}
			if state.FirstSeq != first {
				t.Fatalf("Expected %d as first, got %d", first, state.FirstSeq)
			}
			if state.LastSeq != last {
				t.Fatalf("Expected %d as last, got %d", last, state.LastSeq)
			}
		}

		checkNumBlks := func(expected int) {
			t.Helper()
			fs.mu.RLock()
			n := len(fs.blks)
			fs.mu.RUnlock()
			if n != expected {
				t.Fatalf("Expected %d msg blks, got %d", expected, n)
			}
		}

		// Check the filtered subject state and make sure that is tracked properly.
		checkFiltered := func(subject string, ss SimpleState) {
			t.Helper()
			fss := fs.FilteredState(1, subject)
			if fss != ss {
				t.Fatalf("Expected FilteredState of %+v, got %+v", ss, fss)
			}
		}

		// Make sure state on disk matches (e.g. writeIndexInfo properly called)
		checkBlkState := func(index int) {
			t.Helper()
			fs.mu.RLock()
			if index >= len(fs.blks) {
				t.Fatalf("Out of range, wanted %d but only %d blks", index, len(fs.blks))
			}
			fs.mu.RUnlock()
		}

		lastSeqForBlk := func(index int) uint64 {
			t.Helper()
			fs.mu.RLock()
			defer fs.mu.RUnlock()
			if len(fs.blks) == 0 {
				t.Fatalf("No blocks?")
			}
			mb := fs.blks[0]
			mb.mu.RLock()
			defer mb.mu.RUnlock()
			return mb.last.seq
		}

		// Actual testing here.

		loadMsgs(500)
		restartFS(ttl + 100*time.Millisecond)
		checkState(0, 501, 500)
		// We actually hold onto the last one now to remember our starting sequence.
		checkNumBlks(1)

		// Now check partial expires and the fss tracking state.
		// Small numbers is to keep them in one block.
		fs = newFS()
		loadMsgs(10)
		time.Sleep(100 * time.Millisecond)
		loadMsgs(10)
		checkFiltered("orders.*", SimpleState{Msgs: 20, First: 1, Last: 20})

		restartFS(ttl - 100*time.Millisecond + 25*time.Millisecond) // Just want half
		checkState(10, 11, 20)
		checkNumBlks(1)
		checkFiltered("orders.*", SimpleState{Msgs: 10, First: 11, Last: 20})
		checkFiltered("orders.5", SimpleState{Msgs: 1, First: 15, Last: 15})
		checkBlkState(0)

		fs = newFS()
		loadMsgs(5)
		time.Sleep(100 * time.Millisecond)
		loadMsgs(15)
		restartFS(ttl - 100*time.Millisecond + 25*time.Millisecond) // Just want half
		checkState(15, 6, 20)
		checkFiltered("orders.*", SimpleState{Msgs: 15, First: 6, Last: 20})
		checkFiltered("orders.5", SimpleState{Msgs: 2, First: 10, Last: 20})

		// Now we want to test that if the end of a msg block is all deletes msgs that we do the right thing.
		fs = newFS()
		loadMsgs(150)
		time.Sleep(100 * time.Millisecond)
		loadMsgs(100)

		checkNumBlks(5)

		// Now delete 10 messages from the end of the first block which we will expire on restart.
		// We will expire up to seq 100, so delete 91-100.
		lseq := lastSeqForBlk(0)
		for seq := lseq; seq > lseq-10; seq-- {
			removed, err := fs.RemoveMsg(seq)
			if err != nil || !removed {
				t.Fatalf("Error removing message: %v", err)
			}
		}
		restartFS(ttl - 100*time.Millisecond + 25*time.Millisecond) // Just want half
		checkState(100, 151, 250)
		checkNumBlks(3) // We should only have 3 blks left.
		checkBlkState(0)

		// Now make sure that we properly clean up any internal dmap entries (sparse) when expiring.
		fs = newFS()
		loadMsgs(10)
		// Remove some in sparse fashion, adding to dmap.
		fs.RemoveMsg(2)
		fs.RemoveMsg(4)
		fs.RemoveMsg(6)
		time.Sleep(100 * time.Millisecond)
		loadMsgs(10)
		restartFS(ttl - 100*time.Millisecond + 25*time.Millisecond) // Just want half
		checkState(10, 11, 20)
		checkNumBlks(1)
		checkBlkState(0)

		// Make sure expiring a block with tail deleted messages removes the message block etc.
		fs = newFS()
		loadMsgs(7)
		time.Sleep(100 * time.Millisecond)
		loadMsgs(3)
		fs.RemoveMsg(8)
		fs.RemoveMsg(9)
		fs.RemoveMsg(10)
		restartFS(ttl - 100*time.Millisecond + 25*time.Millisecond)
		checkState(0, 11, 10)

		fs.Stop()
		// Not for start per se but since we have all the test tooling here check that Compact() does right thing as well.
		fs = newFS()
		defer fs.Stop()
		loadMsgs(100)
		checkFiltered("orders.*", SimpleState{Msgs: 100, First: 1, Last: 100})
		checkFiltered("orders.5", SimpleState{Msgs: 10, First: 5, Last: 95})
		// Check that Compact keeps fss updated, does dmap etc.
		fs.Compact(51)
		checkFiltered("orders.*", SimpleState{Msgs: 50, First: 51, Last: 100})
		checkFiltered("orders.5", SimpleState{Msgs: 5, First: 55, Last: 95})
		checkBlkState(0)
	})
}

func TestFileStoreSparseCompaction(t *testing.T) {
	testFileStoreAllPermutations(t, func(t *testing.T, fcfg FileStoreConfig) {
		fcfg.BlockSize = 1024 * 1024

		cfg := StreamConfig{Name: "KV", Subjects: []string{"kv.>"}, Storage: FileStorage}
		var fs *fileStore

		fs, err := newFileStore(fcfg, cfg)
		require_NoError(t, err)
		defer fs.Stop()

		msg := bytes.Repeat([]byte("ABC"), 33) // ~100bytes
		loadMsgs := func(n int) {
			t.Helper()
			for i := 1; i <= n; i++ {
				if _, _, err := fs.StoreMsg(fmt.Sprintf("kv.%d", i%10), nil, msg); err != nil {
					t.Fatalf("Unexpected error: %v", err)
				}
			}
		}

		checkState := func(msgs, first, last uint64) {
			t.Helper()
			if fs == nil {
				t.Fatalf("No fs")
				return
			}
			state := fs.State()
			if state.Msgs != msgs {
				t.Fatalf("Expected %d msgs, got %d", msgs, state.Msgs)
			}
			if state.FirstSeq != first {
				t.Fatalf("Expected %d as first, got %d", first, state.FirstSeq)
			}
			if state.LastSeq != last {
				t.Fatalf("Expected %d as last, got %d", last, state.LastSeq)
			}
		}

		deleteMsgs := func(seqs ...uint64) {
			t.Helper()
			for _, seq := range seqs {
				removed, err := fs.RemoveMsg(seq)
				if err != nil || !removed {
					t.Fatalf("Got an error on remove of %d: %v", seq, err)
				}
			}
		}

		eraseMsgs := func(seqs ...uint64) {
			t.Helper()
			for _, seq := range seqs {
				removed, err := fs.EraseMsg(seq)
				if err != nil || !removed {
					t.Fatalf("Got an error on erase of %d: %v", seq, err)
				}
			}
		}

		compact := func() {
			t.Helper()
			var ssb, ssa StreamState
			fs.FastState(&ssb)
			tb, ub, _ := fs.Utilization()

			fs.mu.RLock()
			if len(fs.blks) == 0 {
				t.Fatalf("No blocks?")
			}
			mb := fs.blks[0]
			fs.mu.RUnlock()

			mb.mu.Lock()
			mb.compact()
			mb.mu.Unlock()
			fs.FastState(&ssa)
			if !reflect.DeepEqual(ssb, ssa) {
				t.Fatalf("States do not match; %+v vs %+v", ssb, ssa)
			}
			ta, ua, _ := fs.Utilization()
			if ub != ua {
				t.Fatalf("Expected used to be the same, got %d vs %d", ub, ua)
			}
			if ta >= tb {
				t.Fatalf("Expected total after to be less then before, got %d vs %d", tb, ta)
			}
		}

		// Actual testing here.
		loadMsgs(1000)
		checkState(1000, 1, 1000)

		// Now delete a few messages.
		deleteMsgs(1)
		compact()

		deleteMsgs(1000, 999, 998, 997)
		compact()

		eraseMsgs(500, 502, 504, 506, 508, 510)
		compact()

		// Now test encrypted mode.
		fs.Delete()

		prf := func(context []byte) ([]byte, error) {
			h := hmac.New(sha256.New, []byte("dlc22"))
			if _, err := h.Write(context); err != nil {
				return nil, err
			}
			return h.Sum(nil), nil
		}
		if fcfg.Cipher == NoCipher {
			prf = nil
		}

		fs, err = newFileStoreWithCreated(fcfg, cfg, time.Now(), prf, nil)
		if err != nil {
			t.Fatalf("Unexpected error: %v", err)
		}
		defer fs.Stop()

		loadMsgs(1000)
		checkState(1000, 1, 1000)

		// Now delete a few messages.
		deleteMsgs(1)
		compact()

		deleteMsgs(1000, 999, 998, 997)
		compact()

		eraseMsgs(500, 502, 504, 506, 508, 510)
		compact()
	})
}

func TestFileStoreSparseCompactionWithInteriorDeletes(t *testing.T) {
	testFileStoreAllPermutations(t, func(t *testing.T, fcfg FileStoreConfig) {
		cfg := StreamConfig{Name: "KV", Subjects: []string{"kv.>"}, Storage: FileStorage}
		var fs *fileStore

		fs, err := newFileStore(fcfg, cfg)
		require_NoError(t, err)
		defer fs.Stop()

		for i := 1; i <= 1000; i++ {
			if _, _, err := fs.StoreMsg(fmt.Sprintf("kv.%d", i%10), nil, []byte("OK")); err != nil {
				t.Fatalf("Unexpected error: %v", err)
			}
		}

		// Now do interior deletes.
		for _, seq := range []uint64{500, 600, 700, 800} {
			removed, err := fs.RemoveMsg(seq)
			if err != nil || !removed {
				t.Fatalf("Got an error on remove of %d: %v", seq, err)
			}
		}

		_, err = fs.LoadMsg(900, nil)
		if err != nil {
			t.Fatalf("Unexpected error: %v", err)
		}

		// Do compact by hand, make sure we can still access msgs past the interior deletes.
		fs.mu.RLock()
		lmb := fs.lmb
		lmb.dirtyCloseWithRemove(false)
		lmb.compact()
		fs.mu.RUnlock()

		if _, err = fs.LoadMsg(900, nil); err != nil {
			t.Fatalf("Unexpected error: %v", err)
		}
	})
}

// When messages span multiple blocks and we want to purge but keep some amount, say 1, we would remove all.
// This is because we would not break out of iterator across more message blocks.
// Issue #2622
func TestFileStorePurgeExKeepOneBug(t *testing.T) {
	testFileStoreAllPermutations(t, func(t *testing.T, fcfg FileStoreConfig) {
		fcfg.BlockSize = 128

		fs, err := newFileStore(fcfg, StreamConfig{Name: "zzz", Subjects: []string{"*"}, Storage: FileStorage})
		require_NoError(t, err)
		defer fs.Stop()

		fill := bytes.Repeat([]byte("X"), 128)

		fs.StoreMsg("A", nil, []byte("META"))
		fs.StoreMsg("B", nil, fill)
		fs.StoreMsg("A", nil, []byte("META"))
		fs.StoreMsg("B", nil, fill)

		if fss := fs.FilteredState(1, "A"); fss.Msgs != 2 {
			t.Fatalf("Expected to find 2 `A` msgs, got %d", fss.Msgs)
		}

		n, err := fs.PurgeEx("A", 0, 1)
		if err != nil {
			t.Fatalf("Unexpected error: %v", err)
		}
		if n != 1 {
			t.Fatalf("Expected PurgeEx to remove 1 `A` msgs, got %d", n)
		}
		if fss := fs.FilteredState(1, "A"); fss.Msgs != 1 {
			t.Fatalf("Expected to find 1 `A` msgs, got %d", fss.Msgs)
		}
	})
}

func TestFileStoreFilteredPendingBug(t *testing.T) {
	testFileStoreAllPermutations(t, func(t *testing.T, fcfg FileStoreConfig) {
		fs, err := newFileStore(fcfg, StreamConfig{Name: "TEST", Storage: FileStorage})
		require_NoError(t, err)
		defer fs.Stop()

		fs.StoreMsg("foo", nil, []byte("msg"))
		fs.StoreMsg("bar", nil, []byte("msg"))
		fs.StoreMsg("baz", nil, []byte("msg"))

		fs.mu.Lock()
		mb := fs.lmb
		fs.mu.Unlock()

		total, f, l := mb.filteredPending("foo", false, 3)
		if total != 0 {
			t.Fatalf("Expected total of 0 but got %d", total)
		}
		if f != 0 || l != 0 {
			t.Fatalf("Expected first and last to be 0 as well, but got %d %d", f, l)
		}
	})
}

// Test to optimize the selectMsgBlock with lots of blocks.
func TestFileStoreFetchPerf(t *testing.T) {
	// Comment out to run.
	t.SkipNow()

	testFileStoreAllPermutations(t, func(t *testing.T, fcfg FileStoreConfig) {
		fcfg.BlockSize = 8192
		fcfg.AsyncFlush = true

		fs, err := newFileStore(fcfg, StreamConfig{Name: "TEST", Storage: FileStorage})
		require_NoError(t, err)
		defer fs.Stop()

		// Will create 25k msg blocks.
		n, subj, msg := 100_000, "zzz", bytes.Repeat([]byte("ABC"), 600)
		for i := 0; i < n; i++ {
			if _, _, err := fs.StoreMsg(subj, nil, msg); err != nil {
				t.Fatalf("Unexpected error: %v", err)
			}
		}

		// Time how long it takes us to load all messages.
		var smv StoreMsg
		now := time.Now()
		for i := 0; i < n; i++ {
			_, err := fs.LoadMsg(uint64(i), &smv)
			if err != nil {
				t.Fatalf("Unexpected error looking up seq %d: %v", i, err)
			}
		}
		fmt.Printf("Elapsed to load all messages is %v\n", time.Since(now))
	})
}

// For things like raft log when we compact and have a message block that could reclaim > 50% of space for block we want to do that.
// https://github.com/nats-io/nats-server/issues/2936
func TestFileStoreCompactReclaimHeadSpace(t *testing.T) {
	testFileStoreAllPermutations(t, func(t *testing.T, fcfg FileStoreConfig) {
		if fcfg.Compression != NoCompression {
			// TODO(nat): Right now this test will fail when compression is
			// enabled because the compressed length fails an assertion.
			t.SkipNow()
		}

		fcfg.BlockSize = 4 * 1024 * 1024

		fs, err := newFileStore(fcfg, StreamConfig{Name: "TEST", Storage: FileStorage})
		require_NoError(t, err)
		defer fs.Stop()

		// Create random bytes for payload to test for corruption vs repeated.
		msg := make([]byte, 64*1024)
		crand.Read(msg)

		// This gives us ~63 msgs in first and ~37 in second.
		n, subj := 100, "z"
		for i := 0; i < n; i++ {
			_, _, err := fs.StoreMsg(subj, nil, msg)
			require_NoError(t, err)
		}

		checkNumBlocks := func(n int) {
			t.Helper()
			fs.mu.RLock()
			defer fs.mu.RUnlock()
			if len(fs.blks) != n {
				t.Fatalf("Expected to have %d blocks, got %d", n, len(fs.blks))
			}
		}

		getBlock := func(index int) *msgBlock {
			t.Helper()
			fs.mu.RLock()
			defer fs.mu.RUnlock()
			return fs.blks[index]
		}

		// Check that we did right thing and actually reclaimed since > 50%
		checkBlock := func(mb *msgBlock) {
			t.Helper()

			mb.mu.RLock()
			nbytes, rbytes, mfn := mb.bytes, mb.rbytes, mb.mfn
			fseq, lseq := mb.first.seq, mb.last.seq
			mb.mu.RUnlock()
			// Check rbytes then the actual file as well.
			if nbytes != rbytes {
				t.Fatalf("Expected to reclaim and have bytes == rbytes, got %d vs %d", nbytes, rbytes)
			}
			file, err := os.Open(mfn)
			require_NoError(t, err)
			defer file.Close()
			fi, err := file.Stat()
			require_NoError(t, err)
			if rbytes != uint64(fi.Size()) {
				t.Fatalf("Expected to rbytes == fi.Size, got %d vs %d", rbytes, fi.Size())
			}
			// Make sure we can pull messages and that they are ok.
			var smv StoreMsg
			sm, err := fs.LoadMsg(fseq, &smv)
			require_NoError(t, err)
			if !bytes.Equal(sm.msg, msg) {
				t.Fatalf("Msgs don't match, original %q vs %q", msg, sm.msg)
			}
			sm, err = fs.LoadMsg(lseq, &smv)
			require_NoError(t, err)
			if !bytes.Equal(sm.msg, msg) {
				t.Fatalf("Msgs don't match, original %q vs %q", msg, sm.msg)
			}
		}

		checkNumBlocks(2)
		_, err = fs.Compact(33)
		require_NoError(t, err)

		checkNumBlocks(2)
		checkBlock(getBlock(0))
		checkBlock(getBlock(1))

		_, err = fs.Compact(85)
		require_NoError(t, err)

		checkNumBlocks(1)
		checkBlock(getBlock(0))

		// Make sure we can write.
		_, _, err = fs.StoreMsg(subj, nil, msg)
		require_NoError(t, err)

		checkNumBlocks(1)
		checkBlock(getBlock(0))

		// Stop and start again.
		fs.Stop()
		fs, err = newFileStore(
			fcfg,
			StreamConfig{Name: "TEST", Storage: FileStorage},
		)
		require_NoError(t, err)
		defer fs.Stop()

		checkNumBlocks(1)
		checkBlock(getBlock(0))

		// Now test encrypted mode.
		fs.Delete()

		prf := func(context []byte) ([]byte, error) {
			h := hmac.New(sha256.New, []byte("dlc22"))
			if _, err := h.Write(context); err != nil {
				return nil, err
			}
			return h.Sum(nil), nil
		}
		if fcfg.Cipher == NoCipher {
			prf = nil
		}

		fs, err = newFileStoreWithCreated(
			fcfg,
			StreamConfig{Name: "TEST", Storage: FileStorage},
			time.Now(),
			prf, nil,
		)
		require_NoError(t, err)
		defer fs.Stop()

		for i := 0; i < n; i++ {
			_, _, err := fs.StoreMsg(subj, nil, msg)
			require_NoError(t, err)
		}

		checkNumBlocks(2)
		_, err = fs.Compact(33)
		require_NoError(t, err)

		checkNumBlocks(2)
		checkBlock(getBlock(0))
		checkBlock(getBlock(1))

		_, err = fs.Compact(85)
		require_NoError(t, err)

		checkNumBlocks(1)
		checkBlock(getBlock(0))

		// Stop and start again.
		fs.Stop()
		fs, err = newFileStoreWithCreated(
			fcfg,
			StreamConfig{Name: "TEST", Storage: FileStorage},
			time.Now(),
			prf, nil,
		)
		require_NoError(t, err)
		defer fs.Stop()

		checkNumBlocks(1)
		checkBlock(getBlock(0))

		// Make sure we can write.
		_, _, err = fs.StoreMsg(subj, nil, msg)
		require_NoError(t, err)
	})
}

func TestFileStoreRememberLastMsgTime(t *testing.T) {
	testFileStoreAllPermutations(t, func(t *testing.T, fcfg FileStoreConfig) {
		var fs *fileStore
		getFS := func() *fileStore {
			t.Helper()
			fs, err := newFileStore(fcfg, StreamConfig{Name: "TEST", Storage: FileStorage, MaxAge: 500 * time.Millisecond})
			require_NoError(t, err)
			return fs
		}
		restartFS := func() {
			t.Helper()
			fs.Stop()
			fs = getFS()
		}

		msg := bytes.Repeat([]byte("X"), 2*1024*1024)

		// Get first one.
		fs = getFS()
		defer fs.Stop()

		seq, ts, err := fs.StoreMsg("foo", nil, msg)
		require_NoError(t, err)
		// We will test that last msg time survives from delete, purge and expires after restart.
		removed, err := fs.RemoveMsg(seq)
		require_NoError(t, err)
		require_True(t, removed)

		lt := time.Unix(0, ts).UTC()
		require_True(t, lt == fs.State().LastTime)

		// Restart
		restartFS()

		// Test that last time survived.
		require_True(t, lt == fs.State().LastTime)

		seq, ts, err = fs.StoreMsg("foo", nil, msg)
		require_NoError(t, err)

		var smv StoreMsg
		_, err = fs.LoadMsg(seq, &smv)
		require_NoError(t, err)

		fs.Purge()

		// Restart
		restartFS()

		lt = time.Unix(0, ts).UTC()
		require_True(t, lt == fs.State().LastTime)

		_, _, err = fs.StoreMsg("foo", nil, msg)
		require_NoError(t, err)
		seq, ts, err = fs.StoreMsg("foo", nil, msg)
		require_NoError(t, err)

		require_True(t, seq == 4)

		// Wait til messages expire.
		checkFor(t, time.Second, 250*time.Millisecond, func() error {
			state := fs.State()
			if state.Msgs == 0 {
				return nil
			}
			return fmt.Errorf("Still has %d msgs", state.Msgs)
		})

		// Restart
		restartFS()

		lt = time.Unix(0, ts).UTC()
		require_True(t, lt == fs.State().LastTime)

		// Now make sure we retain the true last seq.
		_, _, err = fs.StoreMsg("foo", nil, msg)
		require_NoError(t, err)
		seq, ts, err = fs.StoreMsg("foo", nil, msg)
		require_NoError(t, err)

		require_True(t, seq == 6)
		removed, err = fs.RemoveMsg(seq)
		require_NoError(t, err)
		require_True(t, removed)

		removed, err = fs.RemoveMsg(seq - 1)
		require_NoError(t, err)
		require_True(t, removed)

		// Restart
		restartFS()

		lt = time.Unix(0, ts).UTC()
		require_True(t, lt == fs.State().LastTime)
		require_True(t, seq == 6)
	})
}

func (fs *fileStore) getFirstBlock() *msgBlock {
	fs.mu.RLock()
	defer fs.mu.RUnlock()
	if len(fs.blks) == 0 {
		return nil
	}
	return fs.blks[0]
}

func TestFileStoreRebuildStateDmapAccountingBug(t *testing.T) {
	testFileStoreAllPermutations(t, func(t *testing.T, fcfg FileStoreConfig) {
		fcfg.BlockSize = 1024 * 1024

		fs, err := newFileStore(fcfg, StreamConfig{Name: "TEST", Storage: FileStorage})
		require_NoError(t, err)
		defer fs.Stop()

		for i := 0; i < 100; i++ {
			_, _, err = fs.StoreMsg("foo", nil, nil)
			require_NoError(t, err)
		}
		// Delete 2-40.
		for i := 2; i <= 40; i++ {
			_, err := fs.RemoveMsg(uint64(i))
			require_NoError(t, err)
		}

		mb := fs.getFirstBlock()
		require_True(t, mb != nil)

		check := func() {
			t.Helper()
			mb.mu.RLock()
			defer mb.mu.RUnlock()
			dmapLen := uint64(mb.dmap.Size())
			if mb.msgs != (mb.last.seq-mb.first.seq+1)-dmapLen {
				t.Fatalf("Consistency check failed: %d != %d -> last %d first %d len(dmap) %d",
					mb.msgs, (mb.last.seq-mb.first.seq+1)-dmapLen, mb.last.seq, mb.first.seq, dmapLen)
			}
		}

		check()

		mb.mu.Lock()
		mb.compact()
		mb.mu.Unlock()

		// Now delete first.
		_, err = fs.RemoveMsg(1)
		require_NoError(t, err)

		mb.mu.Lock()
		_, _, err = mb.rebuildStateLocked()
		require_NoError(t, err)
		mb.mu.Unlock()

		check()
	})
}

func TestFileStorePurgeExWithSubject(t *testing.T) {
	testFileStoreAllPermutations(t, func(t *testing.T, fcfg FileStoreConfig) {
		fcfg.BlockSize = 1000

		fs, err := newFileStore(fcfg, StreamConfig{Name: "TEST", Subjects: []string{"foo.>"}, Storage: FileStorage})
		require_NoError(t, err)
		defer fs.Stop()

		payload := make([]byte, 20)
		total := 200
		for i := 0; i < total; i++ {
			_, _, err = fs.StoreMsg("foo.1", nil, payload)
			require_NoError(t, err)
		}
		_, _, err = fs.StoreMsg("foo.2", nil, []byte("xxxxxx"))
		require_NoError(t, err)

		// This should purge all.
		p, err := fs.PurgeEx("foo.1", 1, 0)
		require_NoError(t, err)
		require_True(t, int(p) == total)
		require_True(t, int(p) == total)
		require_True(t, fs.State().Msgs == 1)
		require_True(t, fs.State().FirstSeq == 201)
	})
}

// When the N.idx file is shorter than the previous write we could fail to recover the idx properly.
// For instance, with encryption and an expiring stream that has no messages, when a restart happens the decrypt will fail
// since their are extra bytes, and this could lead to a stream sequence reset to zero.
func TestFileStoreShortIndexWriteBug(t *testing.T) {
	testFileStoreAllPermutations(t, func(t *testing.T, fcfg FileStoreConfig) {
		// Encrypted mode shows, but could effect non-encrypted mode.
		prf := func(context []byte) ([]byte, error) {
			h := hmac.New(sha256.New, []byte("offby1"))
			if _, err := h.Write(context); err != nil {
				return nil, err
			}
			return h.Sum(nil), nil
		}
		if fcfg.Cipher == NoCipher {
			prf = nil
		}

		created := time.Now()

		fs, err := newFileStoreWithCreated(
			fcfg,
			StreamConfig{Name: "TEST", Storage: FileStorage, MaxAge: time.Second},
			created,
			prf, nil,
		)
		require_NoError(t, err)
		defer fs.Stop()

		for i := 0; i < 100; i++ {
			_, _, err = fs.StoreMsg("foo", nil, nil)
			require_NoError(t, err)
		}
		// Wait til messages all go away.
		checkFor(t, 2*time.Second, 200*time.Millisecond, func() error {
			if state := fs.State(); state.Msgs != 0 {
				return fmt.Errorf("Expected no msgs, got %d", state.Msgs)
			}
			return nil
		})

		if state := fs.State(); state.FirstSeq != 101 {
			t.Fatalf("Expected first sequence of 101 vs %d", state.FirstSeq)
		}

		// Now restart..
		fs.Stop()
		fs, err = newFileStoreWithCreated(
			fcfg,
			StreamConfig{Name: "TEST", Storage: FileStorage, MaxAge: time.Second},
			created,
			prf, nil,
		)
		require_NoError(t, err)
		defer fs.Stop()

		if state := fs.State(); state.FirstSeq != 101 || state.LastSeq != 100 {
			t.Fatalf("Expected first sequence of 101 vs %d", state.FirstSeq)
		}
	})
}

func TestFileStoreDoubleCompactWithWriteInBetweenEncryptedBug(t *testing.T) {
	testFileStoreAllPermutations(t, func(t *testing.T, fcfg FileStoreConfig) {
		prf := func(context []byte) ([]byte, error) {
			h := hmac.New(sha256.New, []byte("dlc22"))
			if _, err := h.Write(context); err != nil {
				return nil, err
			}
			return h.Sum(nil), nil
		}
		if fcfg.Cipher == NoCipher {
			prf = nil
		}

		fs, err := newFileStoreWithCreated(
			fcfg,
			StreamConfig{Name: "zzz", Storage: FileStorage},
			time.Now(),
			prf, nil,
		)
		require_NoError(t, err)
		defer fs.Stop()

		subj, msg := "foo", []byte("ouch")
		for i := 0; i < 5; i++ {
			fs.StoreMsg(subj, nil, msg)
		}
		_, err = fs.Compact(5)
		require_NoError(t, err)

		if state := fs.State(); state.LastSeq != 5 {
			t.Fatalf("Expected last sequence to be 5 but got %d", state.LastSeq)
		}
		for i := 0; i < 5; i++ {
			fs.StoreMsg(subj, nil, msg)
		}
		_, err = fs.Compact(10)
		require_NoError(t, err)

		if state := fs.State(); state.LastSeq != 10 {
			t.Fatalf("Expected last sequence to be 10 but got %d", state.LastSeq)
		}
	})
}

// When we kept the empty block for tracking sequence, we needed to reset the bek
// counter when encrypted for subsequent writes to be correct. The bek in place could
// possibly still have a non-zero counter from previous writes.
// Happens when all messages expire and the are flushed and then subsequent writes occur.
func TestFileStoreEncryptedKeepIndexNeedBekResetBug(t *testing.T) {
	testFileStoreAllPermutations(t, func(t *testing.T, fcfg FileStoreConfig) {
		if fcfg.Cipher != AES {
			t.SkipNow()
		}

		fcfg.StoreDir = t.TempDir()

		prf := func(context []byte) ([]byte, error) {
			h := hmac.New(sha256.New, []byte("dlc22"))
			if _, err := h.Write(context); err != nil {
				return nil, err
			}
			return h.Sum(nil), nil
		}

		ttl := 250 * time.Millisecond
		fs, err := newFileStoreWithCreated(
			fcfg,
			StreamConfig{Name: "zzz", Storage: FileStorage, MaxAge: ttl},
			time.Now(),
			prf, nil,
		)
		require_NoError(t, err)
		defer fs.Stop()

		subj, msg := "foo", []byte("ouch")
		for i := 0; i < 5; i++ {
			fs.StoreMsg(subj, nil, msg)
		}

		// Want to go to 0.
		// This will leave the marker.
		checkFor(t, time.Second, ttl, func() error {
			if state := fs.State(); state.Msgs != 0 {
				return fmt.Errorf("Expected no msgs, got %d", state.Msgs)
			}
			return nil
		})

		// Now write additional messages.
		for i := 0; i < 5; i++ {
			fs.StoreMsg(subj, nil, msg)
		}

		// Make sure the buffer is cleared.
		fs.mu.RLock()
		mb := fs.lmb
		fs.mu.RUnlock()
		mb.mu.Lock()
		mb.clearCacheAndOffset()
		mb.mu.Unlock()

		// Now make sure we can read.
		var smv StoreMsg
		_, err = fs.LoadMsg(10, &smv)
		require_NoError(t, err)
	})
}

func (fs *fileStore) reportMeta() (hasPSIM, hasAnyFSS bool) {
	fs.mu.RLock()
	defer fs.mu.RUnlock()

	hasPSIM = fs.psim != nil
	for _, mb := range fs.blks {
		mb.mu.RLock()
		hasAnyFSS = hasAnyFSS || mb.fss != nil
		mb.mu.RUnlock()
		if hasAnyFSS {
			break
		}
	}
	return hasPSIM, hasAnyFSS
}

func TestFileStoreExpireSubjectMeta(t *testing.T) {
	testFileStoreAllPermutations(t, func(t *testing.T, fcfg FileStoreConfig) {
		fcfg.BlockSize = 1024
		fcfg.CacheExpire = time.Second

		fs, err := newFileStore(fcfg, StreamConfig{Name: "zzz", Subjects: []string{"kv.>"}, Storage: FileStorage, MaxMsgsPer: 1})
		require_NoError(t, err)
		defer fs.Stop()

		ns := 100
		for i := 1; i <= ns; i++ {
			subj := fmt.Sprintf("kv.%d", i)
			_, _, err := fs.StoreMsg(subj, nil, []byte("value"))
			require_NoError(t, err)
		}

		// Test that on restart we do not have extensize metadata but do have correct number of subjects/keys.
		// Only thing really needed for store state / stream info.
		fs.Stop()
		fs, err = newFileStore(
			fcfg,
			StreamConfig{Name: "zzz", Subjects: []string{"kv.>"}, Storage: FileStorage, MaxMsgsPer: 1},
		)
		require_NoError(t, err)
		defer fs.Stop()

		var ss StreamState
		fs.FastState(&ss)
		if ss.NumSubjects != ns {
			t.Fatalf("Expected NumSubjects of %d, got %d", ns, ss.NumSubjects)
		}

		// Make sure we clear mb fss meta
		checkFor(t, 10*time.Second, 500*time.Millisecond, func() error {
			if _, hasAnyFSS := fs.reportMeta(); hasAnyFSS {
				return fmt.Errorf("Still have mb fss state")
			}
			return nil
		})

		// LoadLast, which is what KV uses, should load meta and succeed.
		_, err = fs.LoadLastMsg("kv.22", nil)
		require_NoError(t, err)
		// Make sure we clear mb fss meta
		checkFor(t, 10*time.Second, 500*time.Millisecond, func() error {
			if _, hasAnyFSS := fs.reportMeta(); hasAnyFSS {
				return fmt.Errorf("Still have mb fss state")
			}
			return nil
		})
	})
}

func TestFileStoreMaxMsgsPerSubject(t *testing.T) {
	testFileStoreAllPermutations(t, func(t *testing.T, fcfg FileStoreConfig) {
		fcfg.BlockSize = 128
		fcfg.CacheExpire = time.Second

		fs, err := newFileStore(fcfg, StreamConfig{Name: "zzz", Subjects: []string{"kv.>"}, Storage: FileStorage, MaxMsgsPer: 1})
		require_NoError(t, err)
		defer fs.Stop()

		ns := 100
		for i := 1; i <= ns; i++ {
			subj := fmt.Sprintf("kv.%d", i)
			_, _, err := fs.StoreMsg(subj, nil, []byte("value"))
			require_NoError(t, err)
		}

		for i := 1; i <= ns; i++ {
			subj := fmt.Sprintf("kv.%d", i)
			_, _, err := fs.StoreMsg(subj, nil, []byte("value"))
			require_NoError(t, err)
		}

		if state := fs.State(); state.Msgs != 100 || state.FirstSeq != 101 || state.LastSeq != 200 || len(state.Deleted) != 0 {
			t.Fatalf("Bad state: %+v", state)
		}

		if nb := fs.numMsgBlocks(); nb != 34 {
			t.Fatalf("Expected 34 blocks, got %d", nb)
		}
	})
}

// Testing the case in https://github.com/nats-io/nats-server/issues/4247
func TestFileStoreMaxMsgsAndMaxMsgsPerSubject(t *testing.T) {
	testFileStoreAllPermutations(t, func(t *testing.T, fcfg FileStoreConfig) {
		fcfg.BlockSize = 128
		fcfg.CacheExpire = time.Second

		fs, err := newFileStore(
			fcfg,
			StreamConfig{
				Name:     "zzz",
				Subjects: []string{"kv.>"},
				Storage:  FileStorage,
				Discard:  DiscardNew, MaxMsgs: 100, // Total stream policy
				DiscardNewPer: true, MaxMsgsPer: 1, // Per-subject policy
			},
		)
		require_NoError(t, err)
		defer fs.Stop()

		for i := 1; i <= 101; i++ {
			subj := fmt.Sprintf("kv.%d", i)
			_, _, err := fs.StoreMsg(subj, nil, []byte("value"))
			if i == 101 {
				// The 101th iteration should fail because MaxMsgs is set to
				// 100 and the policy is DiscardNew.
				require_Error(t, err)
			} else {
				require_NoError(t, err)
			}
		}

		for i := 1; i <= 100; i++ {
			subj := fmt.Sprintf("kv.%d", i)
			_, _, err := fs.StoreMsg(subj, nil, []byte("value"))
			// All of these iterations should fail because MaxMsgsPer is set
			// to 1 and DiscardNewPer is set to true, forcing us to reject
			// cases where there is already a message on this subject.
			require_Error(t, err)
		}

		if state := fs.State(); state.Msgs != 100 || state.FirstSeq != 1 || state.LastSeq != 100 || len(state.Deleted) != 0 {
			// There should be 100 messages exactly, as the 101st subject
			// should have been rejected in the first loop, and any duplicates
			// on the other subjects should have been rejected in the second loop.
			t.Fatalf("Bad state: %+v", state)
		}
	})
}

func TestFileStoreSubjectStateCacheExpiration(t *testing.T) {
	testFileStoreAllPermutations(t, func(t *testing.T, fcfg FileStoreConfig) {
		fcfg.BlockSize = 32
		fcfg.CacheExpire = time.Second

		fs, err := newFileStore(fcfg, StreamConfig{Name: "zzz", Subjects: []string{"kv.>"}, Storage: FileStorage, MaxMsgsPer: 2})
		require_NoError(t, err)
		defer fs.Stop()

		for i := 1; i <= 100; i++ {
			subj := fmt.Sprintf("kv.foo.%d", i)
			_, _, err := fs.StoreMsg(subj, nil, []byte("value"))
			require_NoError(t, err)
		}
		for i := 1; i <= 100; i++ {
			subj := fmt.Sprintf("kv.bar.%d", i)
			_, _, err := fs.StoreMsg(subj, nil, []byte("value"))
			require_NoError(t, err)
		}

		// Make sure we clear mb fss meta before asking for SubjectState.
		checkFor(t, 10*time.Second, 500*time.Millisecond, func() error {
			if _, hasAnyFSS := fs.reportMeta(); hasAnyFSS {
				return fmt.Errorf("Still have mb fss state")
			}
			return nil
		})

		if fss := fs.SubjectsState("kv.bar.>"); len(fss) != 100 {
			t.Fatalf("Expected 100 entries but got %d", len(fss))
		}

		fss := fs.SubjectsState("kv.bar.99")
		if len(fss) != 1 {
			t.Fatalf("Expected 1 entry but got %d", len(fss))
		}
		expected := SimpleState{Msgs: 1, First: 199, Last: 199}
		if ss := fss["kv.bar.99"]; ss != expected {
			t.Fatalf("Bad subject state, expected %+v but got %+v", expected, ss)
		}

		// Now add one to end and check as well for non-wildcard.
		_, _, err = fs.StoreMsg("kv.foo.1", nil, []byte("value22"))
		require_NoError(t, err)

		if state := fs.State(); state.Msgs != 201 {
			t.Fatalf("Expected 201 msgs but got %+v", state)
		}

		fss = fs.SubjectsState("kv.foo.1")
		if len(fss) != 1 {
			t.Fatalf("Expected 1 entry but got %d", len(fss))
		}
		expected = SimpleState{Msgs: 2, First: 1, Last: 201}
		if ss := fss["kv.foo.1"]; ss != expected {
			t.Fatalf("Bad subject state, expected %+v but got %+v", expected, ss)
		}
	})
}

func TestFileStoreEncrypted(t *testing.T) {
	testFileStoreAllPermutations(t, func(t *testing.T, fcfg FileStoreConfig) {
		if fcfg.Cipher != AES {
			t.SkipNow()
		}

		fcfg.StoreDir = t.TempDir()

		prf := func(context []byte) ([]byte, error) {
			h := hmac.New(sha256.New, []byte("dlc22"))
			if _, err := h.Write(context); err != nil {
				return nil, err
			}
			return h.Sum(nil), nil
		}

		fs, err := newFileStoreWithCreated(
			fcfg,
			StreamConfig{Name: "zzz", Storage: FileStorage},
			time.Now(),
			prf, nil,
		)
		require_NoError(t, err)
		defer fs.Stop()

		subj, msg := "foo", []byte("aes ftw")
		for i := 0; i < 50; i++ {
			fs.StoreMsg(subj, nil, msg)
		}

		o, err := fs.ConsumerStore("o22", &ConsumerConfig{})
		require_NoError(t, err)

		state := &ConsumerState{}
		state.Delivered.Consumer = 22
		state.Delivered.Stream = 22
		state.AckFloor.Consumer = 11
		state.AckFloor.Stream = 11
		err = o.Update(state)
		require_NoError(t, err)

		fs.Stop()

		fs, err = newFileStoreWithCreated(
			fcfg,
			StreamConfig{Name: "zzz", Storage: FileStorage},
			time.Now(),
			prf, nil,
		)
		require_NoError(t, err)
		defer fs.Stop()

		// Now make sure we can read.
		var smv StoreMsg
		sm, err := fs.LoadMsg(10, &smv)
		require_NoError(t, err)
		require_True(t, string(sm.msg) == "aes ftw")

		o, err = fs.ConsumerStore("o22", &ConsumerConfig{})
		require_NoError(t, err)
		rstate, err := o.State()
		require_NoError(t, err)

		if rstate.Delivered != state.Delivered || rstate.AckFloor != state.AckFloor {
			t.Fatalf("Bad recovered consumer state, expected %+v got %+v", state, rstate)
		}
	})
}

// Make sure we do not go through block loads when we know no subjects will exists, e.g. raft.
func TestFileStoreNoFSSWhenNoSubjects(t *testing.T) {
	testFileStoreAllPermutations(t, func(t *testing.T, fcfg FileStoreConfig) {
		fs, err := newFileStore(fcfg, StreamConfig{Name: "zzz", Storage: FileStorage})
		require_NoError(t, err)
		defer fs.Stop()

		n, msg := 100, []byte("raft state")
		for i := 0; i < n; i++ {
			_, _, err := fs.StoreMsg(_EMPTY_, nil, msg)
			require_NoError(t, err)
		}

		state := fs.State()
		require_True(t, state.Msgs == uint64(n))

		fs.Stop()
		fs, err = newFileStore(
			fcfg,
			StreamConfig{Name: "zzz", Storage: FileStorage},
		)
		require_NoError(t, err)
		defer fs.Stop()

		// Make sure we did not load the block trying to generate fss.
		fs.mu.RLock()
		mb := fs.blks[0]
		fs.mu.RUnlock()

		mb.mu.Lock()
		defer mb.mu.Unlock()

		if mb.cloads > 0 {
			t.Fatalf("Expected no cache loads but got %d", mb.cloads)
		}
		if mb.fss != nil {
			t.Fatalf("Expected fss to be nil")
		}
	})
}

func TestFileStoreNoFSSBugAfterRemoveFirst(t *testing.T) {
	testFileStoreAllPermutations(t, func(t *testing.T, fcfg FileStoreConfig) {
		fcfg.BlockSize = 8 * 1024 * 1024
		fcfg.CacheExpire = 200 * time.Millisecond

		fs, err := newFileStore(fcfg, StreamConfig{Name: "zzz", Subjects: []string{"foo.bar.*"}, Storage: FileStorage})
		require_NoError(t, err)
		defer fs.Stop()

		n, msg := 100, bytes.Repeat([]byte("ZZZ"), 33) // ~100bytes
		for i := 0; i < n; i++ {
			subj := fmt.Sprintf("foo.bar.%d", i)
			_, _, err := fs.StoreMsg(subj, nil, msg)
			require_NoError(t, err)
		}

		state := fs.State()
		require_True(t, state.Msgs == uint64(n))

		// Let fss expire.
		time.Sleep(250 * time.Millisecond)

		_, err = fs.RemoveMsg(1)
		require_NoError(t, err)

		sm, _, err := fs.LoadNextMsg("foo.>", true, 1, nil)
		require_NoError(t, err)
		require_True(t, sm.subj == "foo.bar.1")

		// Make sure mb.fss does not have the entry for foo.bar.0
		fs.mu.Lock()
		mb := fs.blks[0]
		fs.mu.Unlock()
		mb.mu.RLock()
		ss := mb.fss["foo.bar.0"]
		mb.mu.RUnlock()

		if ss != nil {
			t.Fatalf("Expected no state for %q, but got %+v\n", "foo.bar.0", ss)
		}
	})
}

func TestFileStoreNoFSSAfterRecover(t *testing.T) {
	testFileStoreAllPermutations(t, func(t *testing.T, fcfg FileStoreConfig) {
		fs, err := newFileStore(fcfg, StreamConfig{Name: "zzz", Subjects: []string{"foo"}, Storage: FileStorage})
		require_NoError(t, err)
		defer fs.Stop()

		n, msg := 100, []byte("no fss for you!")
		for i := 0; i < n; i++ {
			_, _, err := fs.StoreMsg(_EMPTY_, nil, msg)
			require_NoError(t, err)
		}

		state := fs.State()
		require_True(t, state.Msgs == uint64(n))

		fs.Stop()
		fs, err = newFileStore(
			fcfg,
			StreamConfig{Name: "zzz", Subjects: []string{"foo"}, Storage: FileStorage},
		)
		require_NoError(t, err)
		defer fs.Stop()

		// Make sure we did not load the block trying to generate fss.
		fs.mu.RLock()
		mb := fs.blks[0]
		fs.mu.RUnlock()

		mb.mu.Lock()
		defer mb.mu.Unlock()

		if mb.fss != nil {
			t.Fatalf("Expected no fss post recover")
		}
	})
}

func TestFileStoreFSSCloseAndKeepOnExpireOnRecoverBug(t *testing.T) {
	testFileStoreAllPermutations(t, func(t *testing.T, fcfg FileStoreConfig) {
		ttl := 100 * time.Millisecond
		fs, err := newFileStore(fcfg, StreamConfig{Name: "zzz", Subjects: []string{"foo"}, Storage: FileStorage, MaxAge: ttl})
		require_NoError(t, err)
		defer fs.Stop()

		_, _, err = fs.StoreMsg("foo", nil, nil)
		require_NoError(t, err)

		fs.Stop()

		time.Sleep(2 * ttl)

		fs, err = newFileStore(
			fcfg,
			StreamConfig{Name: "zzz", Subjects: []string{"foo"}, Storage: FileStorage, MaxAge: ttl},
		)
		require_NoError(t, err)
		defer fs.Stop()

		if state := fs.State(); state.NumSubjects != 0 {
			t.Fatalf("Expected no subjects with no messages, got %d", state.NumSubjects)
		}
	})
}

func TestFileStoreExpireOnRecoverSubjectAccounting(t *testing.T) {
	const msgLen = 19
	msg := bytes.Repeat([]byte("A"), msgLen)

	testFileStoreAllPermutations(t, func(t *testing.T, fcfg FileStoreConfig) {
		fcfg.BlockSize = 100
		ttl := 200 * time.Millisecond
		scfg := StreamConfig{Name: "zzz", Subjects: []string{"*"}, Storage: FileStorage, MaxAge: ttl}

		fs, err := newFileStore(fcfg, scfg)
		require_NoError(t, err)
		defer fs.Stop()

		// These are in first block.
		fs.StoreMsg("A", nil, msg)
		fs.StoreMsg("B", nil, msg)
		time.Sleep(ttl / 2)
		// This one in 2nd block.
		fs.StoreMsg("C", nil, msg)
		fs.Stop()

		time.Sleep(ttl/2 + 10*time.Millisecond)

		fs, err = newFileStore(fcfg, scfg)
		require_NoError(t, err)
		defer fs.Stop()

		// Make sure we take into account PSIM when throwing a whole block away.
		if state := fs.State(); state.NumSubjects != 1 {
			t.Fatalf("Expected 1 subject, got %d", state.NumSubjects)
		}
	})
}

func TestFileStoreFSSExpireNumPendingBug(t *testing.T) {
	testFileStoreAllPermutations(t, func(t *testing.T, fcfg FileStoreConfig) {
		cexp := 100 * time.Millisecond
		fcfg.CacheExpire = cexp

		fs, err := newFileStore(fcfg, StreamConfig{Name: "zzz", Subjects: []string{"KV.>"}, MaxMsgsPer: 1, Storage: FileStorage})
		require_NoError(t, err)
		defer fs.Stop()

		// Let FSS meta expire.
		time.Sleep(2 * cexp)

		_, _, err = fs.StoreMsg("KV.X", nil, []byte("Y"))
		require_NoError(t, err)

		if fss := fs.FilteredState(1, "KV.X"); fss.Msgs != 1 {
			t.Fatalf("Expected only 1 msg, got %d", fss.Msgs)
		}
	})
}

// https://github.com/nats-io/nats-server/issues/3484
func TestFileStoreFilteredFirstMatchingBug(t *testing.T) {
	testFileStoreAllPermutations(t, func(t *testing.T, fcfg FileStoreConfig) {
		fs, err := newFileStore(fcfg, StreamConfig{Name: "zzz", Subjects: []string{"foo.>"}, Storage: FileStorage})
		require_NoError(t, err)
		defer fs.Stop()

		_, _, err = fs.StoreMsg("foo.foo", nil, []byte("A"))
		require_NoError(t, err)

		_, _, err = fs.StoreMsg("foo.foo", nil, []byte("B"))
		require_NoError(t, err)

		_, _, err = fs.StoreMsg("foo.foo", nil, []byte("C"))
		require_NoError(t, err)

		fs.mu.RLock()
		mb := fs.lmb
		fs.mu.RUnlock()

		mb.mu.Lock()
		// Simulate swapping out the fss state and reading it back in with only one subject
		// present in the block.
		if mb.fss != nil {
			mb.fss = nil
		}
		// Now load info back in.
		mb.generatePerSubjectInfo()
		mb.mu.Unlock()

		// Now add in a different subject.
		_, _, err = fs.StoreMsg("foo.bar", nil, []byte("X"))
		require_NoError(t, err)

		// Now see if a filtered load would incorrectly succeed.
		sm, _, err := fs.LoadNextMsg("foo.foo", false, 4, nil)
		if err == nil || sm != nil {
			t.Fatalf("Loaded filtered message with wrong subject, wanted %q got %q", "foo.foo", sm.subj)
		}
	})
}

func TestFileStoreOutOfSpaceRebuildState(t *testing.T) {
	testFileStoreAllPermutations(t, func(t *testing.T, fcfg FileStoreConfig) {
		fs, err := newFileStore(fcfg, StreamConfig{Name: "zzz", Subjects: []string{"*"}, Storage: FileStorage})
		require_NoError(t, err)
		defer fs.Stop()

		_, _, err = fs.StoreMsg("foo", nil, []byte("A"))
		require_NoError(t, err)

		_, _, err = fs.StoreMsg("bar", nil, []byte("B"))
		require_NoError(t, err)

		// Grab state.
		state := fs.State()
		ss := fs.SubjectsState(">")

		// Set mock out of space error to trip.
		fs.mu.RLock()
		mb := fs.lmb
		fs.mu.RUnlock()

		mb.mu.Lock()
		mb.mockWriteErr = true
		mb.mu.Unlock()

		_, _, err = fs.StoreMsg("baz", nil, []byte("C"))
		require_Error(t, err, errors.New("mock write error"))

		nstate := fs.State()
		nss := fs.SubjectsState(">")

		if !reflect.DeepEqual(state, nstate) {
			t.Fatalf("State expected to be\n  %+v\nvs\n  %+v", state, nstate)
		}

		if !reflect.DeepEqual(ss, nss) {
			t.Fatalf("Subject state expected to be\n  %+v\nvs\n  %+v", ss, nss)
		}
	})
}

func TestFileStoreRebuildStateProperlyWithMaxMsgsPerSubject(t *testing.T) {
	testFileStoreAllPermutations(t, func(t *testing.T, fcfg FileStoreConfig) {
		fcfg.BlockSize = 4096

		fs, err := newFileStore(fcfg, StreamConfig{Name: "zzz", Subjects: []string{"foo", "bar", "baz"}, Storage: FileStorage, MaxMsgsPer: 1})
		require_NoError(t, err)
		defer fs.Stop()

		// Send one to baz at beginning.
		_, _, err = fs.StoreMsg("baz", nil, nil)
		require_NoError(t, err)

		ns := 1000
		for i := 1; i <= ns; i++ {
			_, _, err := fs.StoreMsg("foo", nil, nil)
			require_NoError(t, err)
			_, _, err = fs.StoreMsg("bar", nil, nil)
			require_NoError(t, err)
		}

		var ss StreamState
		fs.FastState(&ss)
		if ss.NumSubjects != 3 {
			t.Fatalf("Expected NumSubjects of 3, got %d", ss.NumSubjects)
		}
		if ss.Msgs != 3 {
			t.Fatalf("Expected NumMsgs of 3, got %d", ss.Msgs)
		}
	})
}

func TestFileStoreUpdateMaxMsgsPerSubject(t *testing.T) {
	cfg := StreamConfig{
		Name:       "TEST",
		Storage:    FileStorage,
		Subjects:   []string{"foo"},
		MaxMsgsPer: 10,
	}

	testFileStoreAllPermutations(t, func(t *testing.T, fcfg FileStoreConfig) {
		fs, err := newFileStore(fcfg, cfg)
		require_NoError(t, err)
		defer fs.Stop()

		// Make sure this is honored on an update.
		cfg.MaxMsgsPer = 50
		err = fs.UpdateConfig(&cfg)
		require_NoError(t, err)

		numStored := 22
		for i := 0; i < numStored; i++ {
			_, _, err = fs.StoreMsg("foo", nil, nil)
			require_NoError(t, err)
		}

		ss := fs.SubjectsState("foo")["foo"]
		if ss.Msgs != uint64(numStored) {
			t.Fatalf("Expected to have %d stored, got %d", numStored, ss.Msgs)
		}

		// Now make sure we trunk if setting to lower value.
		cfg.MaxMsgsPer = 10
		err = fs.UpdateConfig(&cfg)
		require_NoError(t, err)

		ss = fs.SubjectsState("foo")["foo"]
		if ss.Msgs != 10 {
			t.Fatalf("Expected to have %d stored, got %d", 10, ss.Msgs)
		}
	})
}

func TestFileStoreBadFirstAndFailedExpireAfterRestart(t *testing.T) {
	testFileStoreAllPermutations(t, func(t *testing.T, fcfg FileStoreConfig) {
		fcfg.BlockSize = 256
		ttl := time.Second

		fs, err := newFileStore(fcfg, StreamConfig{Name: "zzz", Subjects: []string{"foo"}, Storage: FileStorage, MaxAge: ttl})
		require_NoError(t, err)
		defer fs.Stop()

		// With block size of 256 and subject and message below, seq 8 starts new block.
		// Will double check and fail test if not the case since test depends on this.
		subj, msg := "foo", []byte("ZZ")
		// These are all instant and will expire after 1 sec.
		start := time.Now()
		for i := 0; i < 7; i++ {
			_, _, err := fs.StoreMsg(subj, nil, msg)
			require_NoError(t, err)
		}

		// Put two more after a delay.
		time.Sleep(500 * time.Millisecond)
		seq, _, err := fs.StoreMsg(subj, nil, msg)
		require_NoError(t, err)
		_, _, err = fs.StoreMsg(subj, nil, msg)
		require_NoError(t, err)

		// Make sure that sequence 8 is first in second block, and break test if that is not true.
		fs.mu.RLock()
		lmb := fs.lmb
		fs.mu.RUnlock()
		lmb.mu.RLock()
		first := lmb.first.seq
		lmb.mu.RUnlock()
		require_True(t, first == 8)

		// Instantly remove first one from second block.
		// On restart this will trigger expire on recover which will set fs.FirstSeq to the deleted one.
		fs.RemoveMsg(seq)
		// Stop the filstore and wait til first block expires.
		fs.Stop()
		time.Sleep(ttl - time.Since(start) + (10 * time.Millisecond))

		fs, err = newFileStore(
			fcfg,
			StreamConfig{Name: "zzz", Subjects: []string{"foo"}, Storage: FileStorage, MaxAge: ttl},
		)
		require_NoError(t, err)
		defer fs.Stop()

		// Check that state is correct for first message which should be 9 and have a proper timestamp.
		var state StreamState
		fs.FastState(&state)
		ts := state.FirstTime
		require_True(t, state.Msgs == 1)
		require_True(t, state.FirstSeq == 9)
		require_True(t, !state.FirstTime.IsZero())

		// Wait and make sure expire timer is still working properly.
		time.Sleep(ttl)
		fs.FastState(&state)
		require_True(t, state.Msgs == 0)
		require_True(t, state.FirstSeq == 10)
		require_True(t, state.LastSeq == 9)
		require_True(t, state.LastTime == ts)
	})
}

func TestFileStoreCompactAllWithDanglingLMB(t *testing.T) {
	testFileStoreAllPermutations(t, func(t *testing.T, fcfg FileStoreConfig) {
		fs, err := newFileStore(fcfg, StreamConfig{Name: "zzz", Subjects: []string{"foo"}, Storage: FileStorage})
		require_NoError(t, err)
		defer fs.Stop()

		subj, msg := "foo", []byte("ZZ")
		for i := 0; i < 100; i++ {
			_, _, err := fs.StoreMsg(subj, nil, msg)
			require_NoError(t, err)
		}

		fs.RemoveMsg(100)
		purged, err := fs.Compact(100)
		require_NoError(t, err)
		require_True(t, purged == 99)

		_, _, err = fs.StoreMsg(subj, nil, msg)
		require_NoError(t, err)
	})
}

func TestFileStoreStateWithBlkFirstDeleted(t *testing.T) {
	testFileStoreAllPermutations(t, func(t *testing.T, fcfg FileStoreConfig) {
		fcfg.BlockSize = 4096

		fs, err := newFileStore(fcfg, StreamConfig{Name: "zzz", Subjects: []string{"foo"}, Storage: FileStorage})
		require_NoError(t, err)
		defer fs.Stop()

		subj, msg := "foo", []byte("Hello World")
		toStore := 500
		for i := 0; i < toStore; i++ {
			_, _, err := fs.StoreMsg(subj, nil, msg)
			require_NoError(t, err)
		}

		// Delete some messages from the beginning of an interior block.
		fs.mu.RLock()
		require_True(t, len(fs.blks) > 2)
		fseq := fs.blks[1].first.seq
		fs.mu.RUnlock()

		// Now start from first seq of second blk and delete 10 msgs
		for seq := fseq; seq < fseq+10; seq++ {
			removed, err := fs.RemoveMsg(seq)
			require_NoError(t, err)
			require_True(t, removed)
		}

		// This bug was in normal detailed state. But check fast state too.
		var fstate StreamState
		fs.FastState(&fstate)
		require_True(t, fstate.NumDeleted == 10)
		state := fs.State()
		require_True(t, state.NumDeleted == 10)
	})
}

func TestFileStoreMsgBlkFailOnKernelFaultLostDataReporting(t *testing.T) {
	testFileStoreAllPermutations(t, func(t *testing.T, fcfg FileStoreConfig) {
		fcfg.BlockSize = 4096
		scfg := StreamConfig{Name: "zzz", Subjects: []string{"foo"}, Storage: FileStorage}

		prf := func(context []byte) ([]byte, error) {
			h := hmac.New(sha256.New, []byte("dlc22"))
			if _, err := h.Write(context); err != nil {
				return nil, err
			}
			return h.Sum(nil), nil
		}
		if fcfg.Cipher == NoCipher {
			prf = nil
		}

		fs, err := newFileStoreWithCreated(fcfg, scfg, time.Now(), prf, nil)
		require_NoError(t, err)
		defer fs.Stop()

		subj, msg := "foo", []byte("Hello World")
		toStore := 500
		for i := 0; i < toStore; i++ {
			_, _, err := fs.StoreMsg(subj, nil, msg)
			require_NoError(t, err)
		}

		// We want to make sure all of the scenarios report lost data properly.
		// Will run 3 scenarios, 1st block, last block, interior block.

		// First block
		fs.mu.RLock()
		require_True(t, len(fs.blks) > 0)
		mfn := fs.blks[0].mfn
		fs.mu.RUnlock()

		fs.Stop()

		require_NoError(t, os.Remove(mfn))

		// Restart.
		fs, err = newFileStoreWithCreated(fcfg, scfg, time.Now(), prf, nil)
		require_NoError(t, err)
		defer fs.Stop()

		state := fs.State()
		require_True(t, state.FirstSeq == 94)
		require_True(t, state.Lost != nil)
		require_True(t, len(state.Lost.Msgs) == 93)

		// Last block
		fs.mu.RLock()
		require_True(t, len(fs.blks) > 0)
		require_True(t, fs.lmb != nil)
		mfn = fs.lmb.mfn
		fs.mu.RUnlock()

		fs.Stop()

		require_NoError(t, os.Remove(mfn))

		// Restart.
		fs, err = newFileStoreWithCreated(fcfg, scfg, time.Now(), prf, nil)
		require_NoError(t, err)
		defer fs.Stop()

		state = fs.State()
		require_True(t, state.FirstSeq == 94)
		require_True(t, state.LastSeq == 500)   // Make sure we do not lose last seq.
		require_True(t, state.NumDeleted == 35) // These are interiors
		require_True(t, state.Lost != nil)
		require_True(t, len(state.Lost.Msgs) == 35)

		// Interior block.
		fs.mu.RLock()
		require_True(t, len(fs.blks) > 3)
		mfn = fs.blks[len(fs.blks)-3].mfn
		fs.mu.RUnlock()

		fs.Stop()

		require_NoError(t, os.Remove(mfn))

		// Restart.
		fs, err = newFileStoreWithCreated(fcfg, scfg, time.Now(), prf, nil)
		require_NoError(t, err)
		defer fs.Stop()

		state = fs.State()
		require_True(t, state.FirstSeq == 94)
		require_True(t, state.LastSeq == 500) // Make sure we do not lose last seq.
		require_True(t, state.NumDeleted == 128)
		require_True(t, state.Lost != nil)
		require_True(t, len(state.Lost.Msgs) == 93)
	})
}

func TestFileStoreAllFilteredStateWithDeleted(t *testing.T) {
	testFileStoreAllPermutations(t, func(t *testing.T, fcfg FileStoreConfig) {
		fcfg.BlockSize = 1024

		fs, err := newFileStore(fcfg, StreamConfig{Name: "zzz", Subjects: []string{"foo"}, Storage: FileStorage})
		require_NoError(t, err)
		defer fs.Stop()

		subj, msg := "foo", []byte("Hello World")
		for i := 0; i < 100; i++ {
			_, _, err := fs.StoreMsg(subj, nil, msg)
			require_NoError(t, err)
		}

		remove := func(seqs ...uint64) {
			for _, seq := range seqs {
				ok, err := fs.RemoveMsg(seq)
				require_NoError(t, err)
				require_True(t, ok)
			}
		}

		checkFilteredState := func(start, msgs, first, last int) {
			fss := fs.FilteredState(uint64(start), _EMPTY_)
			if fss.Msgs != uint64(msgs) {
				t.Fatalf("Expected %d msgs, got %d", msgs, fss.Msgs)
			}
			if fss.First != uint64(first) {
				t.Fatalf("Expected %d to be first, got %d", first, fss.First)
			}
			if fss.Last != uint64(last) {
				t.Fatalf("Expected %d to be last, got %d", last, fss.Last)
			}
		}

		checkFilteredState(1, 100, 1, 100)
		remove(2)
		checkFilteredState(2, 98, 3, 100)
		remove(3, 4, 5)
		checkFilteredState(2, 95, 6, 100)
		checkFilteredState(6, 95, 6, 100)
		remove(8, 10, 12, 14, 16, 18)
		checkFilteredState(7, 88, 7, 100)
	})
}

func TestFileStoreStreamTruncateResetMultiBlock(t *testing.T) {
	testFileStoreAllPermutations(t, func(t *testing.T, fcfg FileStoreConfig) {
		fcfg.BlockSize = 128

		fs, err := newFileStore(fcfg, StreamConfig{Name: "zzz", Subjects: []string{"foo"}, Storage: FileStorage})
		require_NoError(t, err)
		defer fs.Stop()

		subj, msg := "foo", []byte("Hello World")
		for i := 0; i < 1000; i++ {
			_, _, err := fs.StoreMsg(subj, nil, msg)
			require_NoError(t, err)
		}
		fs.syncBlocks()
		require_True(t, fs.numMsgBlocks() == 500)

		// Reset everything
		require_NoError(t, fs.Truncate(0))
		require_True(t, fs.numMsgBlocks() == 0)

		state := fs.State()
		require_True(t, state.Msgs == 0)
		require_True(t, state.Bytes == 0)
		require_True(t, state.FirstSeq == 0)
		require_True(t, state.LastSeq == 0)
		require_True(t, state.NumSubjects == 0)
		require_True(t, state.NumDeleted == 0)

		for i := 0; i < 1000; i++ {
			_, _, err := fs.StoreMsg(subj, nil, msg)
			require_NoError(t, err)
		}
		fs.syncBlocks()

		state = fs.State()
		require_True(t, state.Msgs == 1000)
		require_True(t, state.Bytes == 44000)
		require_True(t, state.FirstSeq == 1)
		require_True(t, state.LastSeq == 1000)
		require_True(t, state.NumSubjects == 1)
		require_True(t, state.NumDeleted == 0)
	})
}

func TestFileStoreStreamCompactMultiBlockSubjectInfo(t *testing.T) {
	testFileStoreAllPermutations(t, func(t *testing.T, fcfg FileStoreConfig) {
		fcfg.BlockSize = 128

		fs, err := newFileStore(fcfg, StreamConfig{Name: "zzz", Subjects: []string{"foo.*"}, Storage: FileStorage})
		require_NoError(t, err)
		defer fs.Stop()

		for i := 0; i < 1000; i++ {
			subj := fmt.Sprintf("foo.%d", i)
			_, _, err := fs.StoreMsg(subj, nil, []byte("Hello World"))
			require_NoError(t, err)
		}
		require_True(t, fs.numMsgBlocks() == 500)

		// Compact such that we know we throw blocks away from the beginning.
		deleted, err := fs.Compact(501)
		require_NoError(t, err)
		require_True(t, deleted == 500)
		require_True(t, fs.numMsgBlocks() == 250)

		// Make sure we adjusted for subjects etc.
		state := fs.State()
		require_True(t, state.NumSubjects == 500)
	})
}

func TestFileStoreSubjectsTotals(t *testing.T) {
	// No need for all permutations here.
	storeDir := t.TempDir()
	fcfg := FileStoreConfig{StoreDir: storeDir}
	fs, err := newFileStore(fcfg, StreamConfig{Name: "zzz", Subjects: []string{"*.*"}, Storage: FileStorage})
	require_NoError(t, err)
	defer fs.Stop()

	fmap := make(map[int]int)
	bmap := make(map[int]int)

	var m map[int]int
	var ft string

	for i := 0; i < 10_000; i++ {
		// Flip coin for prefix
		if rand.Intn(2) == 0 {
			ft, m = "foo", fmap
		} else {
			ft, m = "bar", bmap
		}
		dt := rand.Intn(100)
		subj := fmt.Sprintf("%s.%d", ft, dt)
		m[dt]++

		_, _, err := fs.StoreMsg(subj, nil, []byte("Hello World"))
		require_NoError(t, err)
	}

	// Now test SubjectsTotal
	for dt, total := range fmap {
		subj := fmt.Sprintf("foo.%d", dt)
		m := fs.SubjectsTotals(subj)
		if m[subj] != uint64(total) {
			t.Fatalf("Expected %q to have %d total, got %d", subj, total, m[subj])
		}
	}

	// Check fmap.
	if st := fs.SubjectsTotals("foo.*"); len(st) != len(fmap) {
		t.Fatalf("Expected %d subjects for %q, got %d", len(fmap), "foo.*", len(st))
	} else {
		expected := 0
		for _, n := range fmap {
			expected += n
		}
		received := uint64(0)
		for _, n := range st {
			received += n
		}
		if received != uint64(expected) {
			t.Fatalf("Expected %d total but got %d", expected, received)
		}
	}

	// Check bmap.
	if st := fs.SubjectsTotals("bar.*"); len(st) != len(bmap) {
		t.Fatalf("Expected %d subjects for %q, got %d", len(bmap), "bar.*", len(st))
	} else {
		expected := 0
		for _, n := range bmap {
			expected += n
		}
		received := uint64(0)
		for _, n := range st {
			received += n
		}
		if received != uint64(expected) {
			t.Fatalf("Expected %d total but got %d", expected, received)
		}
	}

	// All with pwc match.
	if st, expected := fs.SubjectsTotals("*.*"), len(bmap)+len(fmap); len(st) != expected {
		t.Fatalf("Expected %d subjects for %q, got %d", expected, "*.*", len(st))
	}
}

func TestFileStoreConsumerStoreEncodeAfterRestart(t *testing.T) {
	testFileStoreAllPermutations(t, func(t *testing.T, fcfg FileStoreConfig) {
		fs, err := newFileStore(fcfg, StreamConfig{Name: "zzz", Storage: FileStorage})
		require_NoError(t, err)
		defer fs.Stop()

		o, err := fs.ConsumerStore("o22", &ConsumerConfig{AckPolicy: AckExplicit})
		require_NoError(t, err)

		state := &ConsumerState{}
		state.Delivered.Consumer = 22
		state.Delivered.Stream = 22
		state.AckFloor.Consumer = 11
		state.AckFloor.Stream = 11
		err = o.Update(state)
		require_NoError(t, err)

		fs.Stop()

		fs, err = newFileStore(fcfg, StreamConfig{Name: "zzz", Storage: FileStorage})
		require_NoError(t, err)
		defer fs.Stop()

		o, err = fs.ConsumerStore("o22", &ConsumerConfig{AckPolicy: AckExplicit})
		require_NoError(t, err)

		if o.(*consumerFileStore).state.Delivered != state.Delivered {
			t.Fatalf("Consumer state is wrong %+v vs %+v", o.(*consumerFileStore).state, state)
		}
		if o.(*consumerFileStore).state.AckFloor != state.AckFloor {
			t.Fatalf("Consumer state is wrong %+v vs %+v", o.(*consumerFileStore).state, state)
		}
	})
}

func TestFileStoreNumPendingLargeNumBlks(t *testing.T) {
	// No need for all permutations here.
	storeDir := t.TempDir()
	fcfg := FileStoreConfig{
		StoreDir:  storeDir,
		BlockSize: 128, // Small on purpose to create alot of blks.
	}
	fs, err := newFileStore(fcfg, StreamConfig{Name: "zzz", Subjects: []string{"zzz"}, Storage: FileStorage})
	require_NoError(t, err)
	defer fs.Stop()

	subj, msg := "zzz", bytes.Repeat([]byte("X"), 100)
	numMsgs := 10_000

	for i := 0; i < numMsgs; i++ {
		fs.StoreMsg(subj, nil, msg)
	}

	start := time.Now()
	total, _ := fs.NumPending(4000, "zzz", false)
	require_True(t, time.Since(start) < 10*time.Millisecond)
	require_True(t, total == 6001)

	start = time.Now()
	total, _ = fs.NumPending(6000, "zzz", false)
	require_True(t, time.Since(start) < 10*time.Millisecond)
	require_True(t, total == 4001)

	// Now delete a message in first half and second half.
	fs.RemoveMsg(1000)
	fs.RemoveMsg(9000)

	start = time.Now()
	total, _ = fs.NumPending(4000, "zzz", false)
	require_True(t, time.Since(start) < 50*time.Millisecond)
	require_True(t, total == 6000)

	start = time.Now()
	total, _ = fs.NumPending(6000, "zzz", false)
	require_True(t, time.Since(start) < 50*time.Millisecond)
	require_True(t, total == 4000)
}

func TestFileStoreSkipMsgAndNumBlocks(t *testing.T) {
	// No need for all permutations here.
	storeDir := t.TempDir()
	fcfg := FileStoreConfig{
		StoreDir:  storeDir,
		BlockSize: 128, // Small on purpose to create alot of blks.
	}
	fs, err := newFileStore(fcfg, StreamConfig{Name: "zzz", Subjects: []string{"zzz"}, Storage: FileStorage})
	require_NoError(t, err)
	defer fs.Stop()

	subj, msg := "zzz", bytes.Repeat([]byte("X"), 100)
	numMsgs := 10_000

	fs.StoreMsg(subj, nil, msg)
	for i := 0; i < numMsgs; i++ {
		fs.SkipMsg()
	}
	fs.StoreMsg(subj, nil, msg)
	require_True(t, fs.numMsgBlocks() == 2)
}

func TestFileStoreRestoreEncryptedWithNoKeyFuncFails(t *testing.T) {
	// No need for all permutations here.
	fcfg := FileStoreConfig{StoreDir: t.TempDir(), Cipher: AES}
	scfg := StreamConfig{Name: "zzz", Subjects: []string{"zzz"}, Storage: FileStorage}

	// Create at first with encryption (prf)
	prf := func(context []byte) ([]byte, error) {
		h := hmac.New(sha256.New, []byte("dlc22"))
		if _, err := h.Write(context); err != nil {
			return nil, err
		}
		return h.Sum(nil), nil
	}

	fs, err := newFileStoreWithCreated(
		fcfg, scfg,
		time.Now(),
		prf, nil,
	)
	require_NoError(t, err)
	defer fs.Stop()

	subj, msg := "zzz", bytes.Repeat([]byte("X"), 100)
	numMsgs := 100
	for i := 0; i < numMsgs; i++ {
		fs.StoreMsg(subj, nil, msg)
	}

	fs.Stop()

	// Make sure if we try to restore with no prf (key) that it fails.
	_, err = newFileStoreWithCreated(
		fcfg, scfg,
		time.Now(),
		nil, nil,
	)
	require_Error(t, err, errNoMainKey)
}

func TestFileStoreInitialFirstSeq(t *testing.T) {
	testFileStoreAllPermutations(t, func(t *testing.T, fcfg FileStoreConfig) {
		fs, err := newFileStore(fcfg, StreamConfig{Name: "zzz", Storage: FileStorage, FirstSeq: 1000})
		require_NoError(t, err)
		defer fs.Stop()

		seq, _, err := fs.StoreMsg("A", nil, []byte("OK"))
		require_NoError(t, err)
		if seq != 1000 {
			t.Fatalf("Message should have been sequence 1000 but was %d", seq)
		}

		seq, _, err = fs.StoreMsg("B", nil, []byte("OK"))
		require_NoError(t, err)
		if seq != 1001 {
			t.Fatalf("Message should have been sequence 1001 but was %d", seq)
		}

		var state StreamState
		fs.FastState(&state)
		switch {
		case state.Msgs != 2:
			t.Fatalf("Expected 2 messages, got %d", state.Msgs)
		case state.FirstSeq != 1000:
			t.Fatalf("Expected first seq 1000, got %d", state.FirstSeq)
		case state.LastSeq != 1001:
			t.Fatalf("Expected last seq 1001, got %d", state.LastSeq)
		}
	})
}

func TestFileStoreRecaluclateFirstForSubjBug(t *testing.T) {
	fs, err := newFileStore(FileStoreConfig{StoreDir: t.TempDir()}, StreamConfig{Name: "zzz", Subjects: []string{"*"}, Storage: FileStorage})
	require_NoError(t, err)
	defer fs.Stop()

	fs.StoreMsg("foo", nil, nil) // 1
	fs.StoreMsg("bar", nil, nil) // 2
	fs.StoreMsg("foo", nil, nil) // 3

	// Now remove first 2..
	fs.RemoveMsg(1)
	fs.RemoveMsg(2)

	// Now grab first (and only) block.
	fs.mu.RLock()
	mb := fs.blks[0]
	fs.mu.RUnlock()

	// Since we lazy update the first, simulate that we have not updated it as of yet.
	ss := &SimpleState{Msgs: 1, First: 1, Last: 3, firstNeedsUpdate: true}

	mb.mu.Lock()
	defer mb.mu.Unlock()

	// Flush the cache.
	mb.clearCacheAndOffset()
	// Now call with start sequence of 1, the old one
	// This will panic without the fix.
	mb.recalculateFirstForSubj("foo", 1, ss)
	// Make sure it was update properly.
	require_True(t, *ss == SimpleState{Msgs: 1, First: 3, Last: 3, firstNeedsUpdate: false})
}

func TestFileStoreKeepWithDeletedMsgsBug(t *testing.T) {
	fs, err := newFileStore(FileStoreConfig{StoreDir: t.TempDir()}, StreamConfig{Name: "zzz", Subjects: []string{"*"}, Storage: FileStorage})
	require_NoError(t, err)
	defer fs.Stop()

	msg := bytes.Repeat([]byte("A"), 19)
	for i := 0; i < 5; i++ {
		fs.StoreMsg("A", nil, msg)
		fs.StoreMsg("B", nil, msg)
	}

	n, err := fs.PurgeEx("A", 0, 0)
	require_NoError(t, err)
	require_True(t, n == 5)

	// Purge with keep.
	n, err = fs.PurgeEx(_EMPTY_, 0, 2)
	require_NoError(t, err)
	require_True(t, n == 3)
}

///////////////////////////////////////////////////////////////////////////
// New WAL based architecture tests
///////////////////////////////////////////////////////////////////////////

func TestFileStoreFullStateBasics(t *testing.T) {
	testFileStoreAllPermutations(t, func(t *testing.T, fcfg FileStoreConfig) {
		fcfg.BlockSize = 100
		scfg := StreamConfig{Name: "zzz", Subjects: []string{"*"}, Storage: FileStorage}

		prf := func(context []byte) ([]byte, error) {
			h := hmac.New(sha256.New, []byte("dlc22"))
			if _, err := h.Write(context); err != nil {
				return nil, err
			}
			return h.Sum(nil), nil
		}
		if fcfg.Cipher == NoCipher {
			prf = nil
		}

		fs, err := newFileStoreWithCreated(fcfg, scfg, time.Now(), prf, nil)
		require_NoError(t, err)
		defer fs.Stop()

		// This yields an internal record length of 50 bytes. So 2 msgs per blk.
		subj, msgLen, recLen := "A", 19, uint64(50)
		msgA := bytes.Repeat([]byte("A"), msgLen)
		msgZ := bytes.Repeat([]byte("Z"), msgLen)

		// Send 2 msgs and stop, check for presence of our full state file.
		fs.StoreMsg(subj, nil, msgA)
		fs.StoreMsg(subj, nil, msgZ)
		require_True(t, fs.numMsgBlocks() == 1)

		// Make sure there is a full state file after we do a stop.
		fs.Stop()

		sfile := filepath.Join(fcfg.StoreDir, msgDir, streamStreamStateFile)
		if _, err := os.Stat(sfile); err != nil {
			t.Fatalf("Expected stream state file but got %v", err)
		}

		// Read it in and make sure len > 0.
		buf, err := os.ReadFile(sfile)
		require_NoError(t, err)
		require_True(t, len(buf) > 0)

		// Now make sure we recover properly.
		fs, err = newFileStoreWithCreated(fcfg, scfg, time.Now(), prf, nil)
		require_NoError(t, err)
		defer fs.Stop()

		// Make sure there are no old idx or fss files.
		matches, err := filepath.Glob(filepath.Join(fcfg.StoreDir, msgDir, "%d.fss"))
		require_NoError(t, err)
		require_True(t, len(matches) == 0)
		matches, err = filepath.Glob(filepath.Join(fcfg.StoreDir, msgDir, "%d.idx"))
		require_NoError(t, err)
		require_True(t, len(matches) == 0)

		state := fs.State()
		require_True(t, state.Msgs == 2)
		require_True(t, state.FirstSeq == 1)
		require_True(t, state.LastSeq == 2)

		// Now make sure we can read in values.
		var smv StoreMsg
		sm, err := fs.LoadMsg(1, &smv)
		require_NoError(t, err)
		require_True(t, bytes.Equal(sm.msg, msgA))

		sm, err = fs.LoadMsg(2, &smv)
		require_NoError(t, err)
		require_True(t, bytes.Equal(sm.msg, msgZ))

		// Now add in 1 more here to split the lmb.
		fs.StoreMsg(subj, nil, msgZ)

		// Now stop the filestore and replace the old stream state and make sure we recover correctly.
		fs.Stop()

		// Regrab the stream state
		buf, err = os.ReadFile(sfile)
		require_NoError(t, err)

		fs, err = newFileStoreWithCreated(fcfg, scfg, time.Now(), prf, nil)
		require_NoError(t, err)
		defer fs.Stop()

		// Add in one more.
		fs.StoreMsg(subj, nil, msgZ)
		fs.Stop()

		// Put old stream state back with only 3.
		err = os.WriteFile(sfile, buf, defaultFilePerms)
		require_NoError(t, err)

		fs, err = newFileStoreWithCreated(fcfg, scfg, time.Now(), prf, nil)
		require_NoError(t, err)
		defer fs.Stop()

		state = fs.State()
		require_True(t, state.Msgs == 4)
		require_True(t, state.Bytes == 4*recLen)
		require_True(t, state.FirstSeq == 1)
		require_True(t, state.LastSeq == 4)
		require_True(t, fs.numMsgBlocks() == 2)

		// Make sure we are tracking subjects correctly.
		fs.mu.RLock()
		psi := *fs.psim[subj]
		fs.mu.RUnlock()

		require_True(t, psi.total == 4)
		require_True(t, psi.fblk == 1)
		require_True(t, psi.lblk == 2)

		// Store 1 more
		fs.StoreMsg(subj, nil, msgA)
		fs.Stop()
		// Put old stream state back with only 3.
		err = os.WriteFile(sfile, buf, defaultFilePerms)
		require_NoError(t, err)

		fs, err = newFileStoreWithCreated(fcfg, scfg, time.Now(), prf, nil)
		require_NoError(t, err)
		defer fs.Stop()

		state = fs.State()
		require_True(t, state.Msgs == 5)
		require_True(t, state.FirstSeq == 1)
		require_True(t, state.LastSeq == 5)
		require_True(t, fs.numMsgBlocks() == 3)
		// Make sure we are tracking subjects correctly.
		fs.mu.RLock()
		psi = *fs.psim[subj]
		fs.mu.RUnlock()
		require_True(t, psi.total == 5)
		require_True(t, psi.fblk == 1)
		require_True(t, psi.lblk == 3)
	})
}

func TestFileStoreFullStatePurge(t *testing.T) {
	testFileStoreAllPermutations(t, func(t *testing.T, fcfg FileStoreConfig) {
		fcfg.BlockSize = 132 // Leave room for tombstones.
		scfg := StreamConfig{Name: "zzz", Subjects: []string{"*"}, Storage: FileStorage}

		prf := func(context []byte) ([]byte, error) {
			h := hmac.New(sha256.New, []byte("dlc22"))
			if _, err := h.Write(context); err != nil {
				return nil, err
			}
			return h.Sum(nil), nil
		}
		if fcfg.Cipher == NoCipher {
			prf = nil
		}

		fs, err := newFileStoreWithCreated(fcfg, scfg, time.Now(), prf, nil)
		require_NoError(t, err)
		defer fs.Stop()

		// This yields an internal record length of 50 bytes. So 2 msgs per blk.
		subj, msg := "A", bytes.Repeat([]byte("A"), 19)

		// Should be 2 per block, so 5 blocks.
		for i := 0; i < 10; i++ {
			fs.StoreMsg(subj, nil, msg)
		}
		n, err := fs.Purge()
		require_NoError(t, err)
		require_True(t, n == 10)
		state := fs.State()
		fs.Stop()

		fs, err = newFileStoreWithCreated(fcfg, scfg, time.Now(), prf, nil)
		require_NoError(t, err)
		defer fs.Stop()

		if newState := fs.State(); !reflect.DeepEqual(state, newState) {
			t.Fatalf("Restore state after purge does not match:\n%+v\n%+v",
				state, newState)
		}

		// Add in more 10 more total, some B some C.
		for i := 0; i < 5; i++ {
			fs.StoreMsg("B", nil, msg)
			fs.StoreMsg("C", nil, msg)
		}

		n, err = fs.PurgeEx("B", 0, 0)
		require_NoError(t, err)
		require_True(t, n == 5)

		state = fs.State()
		fs.Stop()

		fs, err = newFileStoreWithCreated(fcfg, scfg, time.Now(), prf, nil)
		require_NoError(t, err)
		defer fs.Stop()

		if newState := fs.State(); !reflect.DeepEqual(state, newState) {
			t.Fatalf("Restore state after purge does not match:\n%+v\n%+v",
				state, newState)
		}

		// Purge with keep.
		n, err = fs.PurgeEx(_EMPTY_, 0, 2)
		require_NoError(t, err)
		require_True(t, n == 3)

		state = fs.State()

		// Do some quick checks here, keep had a bug.
		require_True(t, state.Msgs == 2)
		require_True(t, state.FirstSeq == 18)
		require_True(t, state.LastSeq == 20)

		fs.Stop()

		fs, err = newFileStoreWithCreated(fcfg, scfg, time.Now(), prf, nil)
		require_NoError(t, err)
		defer fs.Stop()

		if newState := fs.State(); !reflect.DeepEqual(state, newState) {
			t.Fatalf("Restore state after purge does not match:\n%+v\n%+v",
				state, newState)
		}

		// Make sure we can survive a purge with no full stream state and have the correct first sequence.
		// This used to be provided by the idx file and is now tombstones and the full stream state snapshot.
		n, err = fs.Purge()
		require_NoError(t, err)
		require_True(t, n == 2)
		state = fs.State()
		fs.Stop()

		sfile := filepath.Join(fcfg.StoreDir, msgDir, streamStreamStateFile)
		os.Remove(sfile)

		fs, err = newFileStoreWithCreated(fcfg, scfg, time.Now(), prf, nil)
		require_NoError(t, err)
		defer fs.Stop()

		if newState := fs.State(); !reflect.DeepEqual(state, newState) {
			t.Fatalf("Restore state after purge does not match:\n%+v\n%+v",
				state, newState)
		}
	})
}

func TestFileStoreFullStateTestUserRemoveWAL(t *testing.T) {
	testFileStoreAllPermutations(t, func(t *testing.T, fcfg FileStoreConfig) {
		fcfg.BlockSize = 132 // Leave room for tombstones.
		scfg := StreamConfig{Name: "zzz", Subjects: []string{"*"}, Storage: FileStorage}

		prf := func(context []byte) ([]byte, error) {
			h := hmac.New(sha256.New, []byte("dlc22"))
			if _, err := h.Write(context); err != nil {
				return nil, err
			}
			return h.Sum(nil), nil
		}
		if fcfg.Cipher == NoCipher {
			prf = nil
		}

		fs, err := newFileStoreWithCreated(fcfg, scfg, time.Now(), prf, nil)
		require_NoError(t, err)
		defer fs.Stop()

		// This yields an internal record length of 50 bytes. So 2 msgs per blk.
		msgLen := 19
		msgA := bytes.Repeat([]byte("A"), msgLen)
		msgZ := bytes.Repeat([]byte("Z"), msgLen)

		// Store 2 msgs and delete first.
		fs.StoreMsg("A", nil, msgA)
		fs.StoreMsg("Z", nil, msgZ)
		fs.RemoveMsg(1)

		// Check we can load things properly since the block will have a tombstone now for seq 1.
		sm, err := fs.LoadMsg(2, nil)
		require_NoError(t, err)
		require_True(t, bytes.Equal(sm.msg, msgZ))

		require_True(t, fs.numMsgBlocks() == 1)
		state := fs.State()
		fs.Stop()

		// Grab the state from this stop.
		sfile := filepath.Join(fcfg.StoreDir, msgDir, streamStreamStateFile)
		buf, err := os.ReadFile(sfile)
		require_NoError(t, err)

		fs, err = newFileStoreWithCreated(fcfg, scfg, time.Now(), prf, nil)
		require_NoError(t, err)
		defer fs.Stop()

		// Check we can load things properly since the block will have a tombstone now for seq 1.
		_, err = fs.LoadMsg(2, nil)
		require_NoError(t, err)
		_, err = fs.LoadMsg(1, nil)
		require_Error(t, err, ErrStoreMsgNotFound)

		if newState := fs.State(); !reflect.DeepEqual(state, newState) {
			t.Fatalf("Restore state does not match:\n%+v\n%+v",
				state, newState)
		}
		require_True(t, !state.FirstTime.IsZero())

		// Store 2 more msgs and delete 2 & 4.
		fs.StoreMsg("A", nil, msgA)
		fs.StoreMsg("Z", nil, msgZ)
		fs.RemoveMsg(2)
		fs.RemoveMsg(4)

		state = fs.State()
		require_True(t, len(state.Deleted) == state.NumDeleted)
		fs.Stop()

		fs, err = newFileStoreWithCreated(fcfg, scfg, time.Now(), prf, nil)
		require_NoError(t, err)
		defer fs.Stop()

		if newState := fs.State(); !reflect.DeepEqual(state, newState) {
			t.Fatalf("Restore state does not match:\n%+v\n%+v",
				state, newState)
		}
		require_True(t, !state.FirstTime.IsZero())

		// Now close again and put back old stream state.
		// This will test that we can remember user deletes by placing tombstones in the lmb/wal.
		fs.Stop()
		err = os.WriteFile(sfile, buf, defaultFilePerms)
		require_NoError(t, err)

		fs, err = newFileStoreWithCreated(fcfg, scfg, time.Now(), prf, nil)
		require_NoError(t, err)
		defer fs.Stop()

		if newState := fs.State(); !reflect.DeepEqual(state, newState) {
			t.Fatalf("Restore state does not match:\n%+v\n%+v",
				state, newState)
		}
		require_True(t, !state.FirstTime.IsZero())
	})
}

func TestFileStoreFullStateTestSysRemovals(t *testing.T) {
	testFileStoreAllPermutations(t, func(t *testing.T, fcfg FileStoreConfig) {
		fcfg.BlockSize = 100
		scfg := StreamConfig{
			Name:       "zzz",
			Subjects:   []string{"*"},
			MaxMsgs:    10,
			MaxMsgsPer: 1,
			Storage:    FileStorage,
		}

		prf := func(context []byte) ([]byte, error) {
			h := hmac.New(sha256.New, []byte("dlc22"))
			if _, err := h.Write(context); err != nil {
				return nil, err
			}
			return h.Sum(nil), nil
		}
		if fcfg.Cipher == NoCipher {
			prf = nil
		}

		fs, err := newFileStoreWithCreated(fcfg, scfg, time.Now(), prf, nil)
		require_NoError(t, err)
		defer fs.Stop()

		// This yields an internal record length of 50 bytes. So 2 msgs per blk.
		msgLen := 19
		msg := bytes.Repeat([]byte("A"), msgLen)

		for _, subj := range []string{"A", "B", "A", "B"} {
			fs.StoreMsg(subj, nil, msg)
		}

		state := fs.State()
		require_True(t, state.Msgs == 2)
		require_True(t, state.FirstSeq == 3)
		require_True(t, state.LastSeq == 4)
		fs.Stop()

		fs, err = newFileStoreWithCreated(fcfg, scfg, time.Now(), prf, nil)
		require_NoError(t, err)
		defer fs.Stop()

		if newState := fs.State(); !reflect.DeepEqual(state, newState) {
			t.Fatalf("Restore state after purge does not match:\n%+v\n%+v",
				state, newState)
		}

		for _, subj := range []string{"C", "D", "E", "F", "G", "H", "I", "J"} {
			fs.StoreMsg(subj, nil, msg)
		}

		state = fs.State()
		require_True(t, state.Msgs == 10)
		require_True(t, state.FirstSeq == 3)
		require_True(t, state.LastSeq == 12)
		fs.Stop()

		fs, err = newFileStoreWithCreated(fcfg, scfg, time.Now(), prf, nil)
		require_NoError(t, err)
		defer fs.Stop()

		if newState := fs.State(); !reflect.DeepEqual(state, newState) {
			t.Fatalf("Restore state after purge does not match:\n%+v\n%+v",
				state, newState)
		}

		// Goes over limit
		fs.StoreMsg("ZZZ", nil, msg)

		state = fs.State()
		require_True(t, state.Msgs == 10)
		require_True(t, state.FirstSeq == 4)
		require_True(t, state.LastSeq == 13)
		fs.Stop()

		fs, err = newFileStoreWithCreated(fcfg, scfg, time.Now(), prf, nil)
		require_NoError(t, err)
		defer fs.Stop()

		if newState := fs.State(); !reflect.DeepEqual(state, newState) {
			t.Fatalf("Restore state after purge does not match:\n%+v\n%+v",
				state, newState)
		}
	})
}

func TestFileStoreRestartWithExpireAndLockingBug(t *testing.T) {
	sd := t.TempDir()
	scfg := StreamConfig{Name: "zzz", Subjects: []string{"*"}, Storage: FileStorage}
	fs, err := newFileStore(FileStoreConfig{StoreDir: sd}, scfg)
	require_NoError(t, err)
	defer fs.Stop()

	// 20 total
	msg := []byte("HELLO WORLD")
	for i := 0; i < 10; i++ {
		fs.StoreMsg("A", nil, msg)
		fs.StoreMsg("B", nil, msg)
	}
	fs.Stop()

	// Now change config underneath of so we will do expires at startup.
	scfg.MaxMsgs = 15
	scfg.MaxMsgsPer = 2
	newCfg := FileStreamInfo{Created: fs.cfg.Created, StreamConfig: scfg}

	// Replace
	fs.cfg = newCfg
	require_NoError(t, fs.writeStreamMeta())

	fs, err = newFileStore(FileStoreConfig{StoreDir: sd}, scfg)
	require_NoError(t, err)
	defer fs.Stop()
}

///////////////////////////////////////////////////////////////////////////
// Benchmarks
///////////////////////////////////////////////////////////////////////////

func Benchmark_FileStoreSelectMsgBlock(b *testing.B) {
	// We use small block size to create lots of blocks for this test.
	fs, err := newFileStore(
		FileStoreConfig{StoreDir: b.TempDir(), BlockSize: 128},
		StreamConfig{Name: "zzz", Subjects: []string{"*"}, Storage: FileStorage})
	if err != nil {
		b.Fatalf("Unexpected error: %v", err)
	}
	defer fs.Stop()

	subj, msg := "A", bytes.Repeat([]byte("ABC"), 33) // ~100bytes

	// Add in a bunch of blocks.
	for i := 0; i < 1000; i++ {
		fs.StoreMsg(subj, nil, msg)
	}
	if fs.numMsgBlocks() < 1000 {
		b.Fatalf("Expected at least 1000 blocks, got %d", fs.numMsgBlocks())
	}

	fs.mu.RLock()
	defer fs.mu.RUnlock()

<<<<<<< HEAD
	b.ResetTimer()
	for i := 0; i < b.N; i++ {
		_, mb := fs.selectMsgBlockWithIndex(1)
		if mb == nil {
			b.Fatalf("Expected a non-nil mb")
		}
	}
	b.StopTimer()
=======
	checkPurgeState()
}

// Test that loads from lmb under lots of writes do not return errPartialCache.
func TestFileStoreErrPartialLoad(t *testing.T) {
	fs, err := newFileStore(FileStoreConfig{StoreDir: t.TempDir()}, StreamConfig{Name: "zzz", Subjects: []string{"*"}, Storage: FileStorage})
	require_NoError(t, err)
	defer fs.Stop()

	put := func(num int) {
		for i := 0; i < num; i++ {
			fs.StoreMsg("Z", nil, []byte("ZZZZZZZZZZZZZ"))
		}
	}

	put(100)

	// Dump cache of lmb.
	clearCache := func() {
		fs.mu.RLock()
		lmb := fs.lmb
		fs.mu.RUnlock()
		lmb.mu.Lock()
		lmb.clearCache()
		lmb.mu.Unlock()
	}
	clearCache()

	qch := make(chan struct{})
	defer close(qch)

	for i := 0; i < 10; i++ {
		go func() {
			for {
				select {
				case <-qch:
					return
				default:
					put(5)
				}
			}
		}()
	}

	time.Sleep(100 * time.Millisecond)

	var smv StoreMsg
	for i := 0; i < 10_000; i++ {
		fs.mu.RLock()
		lmb := fs.lmb
		fs.mu.RUnlock()
		lmb.mu.Lock()
		first, last := fs.lmb.first.seq, fs.lmb.last.seq
		if i%100 == 0 {
			lmb.clearCache()
		}
		lmb.mu.Unlock()

		if spread := int(last - first); spread > 0 {
			seq := first + uint64(rand.Intn(spread))
			_, err = fs.LoadMsg(seq, &smv)
			require_NoError(t, err)
		}
	}
}

func TestFileStoreErrPartialLoadOnSyncClose(t *testing.T) {
	fs, err := newFileStore(
		FileStoreConfig{StoreDir: t.TempDir(), BlockSize: 500},
		StreamConfig{Name: "zzz", Subjects: []string{"*"}, Storage: FileStorage},
	)
	require_NoError(t, err)
	defer fs.Stop()

	// This yields an internal record length of 50 bytes. So 10 msgs per blk.
	msgLen := 19
	msg := bytes.Repeat([]byte("A"), msgLen)

	// Load up half the block.
	for _, subj := range []string{"A", "B", "C", "D", "E"} {
		fs.StoreMsg(subj, nil, msg)
	}

	// Now simulate the sync timer closing the last block.
	fs.mu.RLock()
	lmb := fs.lmb
	fs.mu.RUnlock()
	require_True(t, lmb != nil)

	lmb.mu.Lock()
	lmb.expireCacheLocked()
	lmb.dirtyCloseWithRemove(false)
	lmb.mu.Unlock()

	fs.StoreMsg("Z", nil, msg)
	_, err = fs.LoadMsg(1, nil)
	require_NoError(t, err)
>>>>>>> c9e0de33
}<|MERGE_RESOLUTION|>--- conflicted
+++ resolved
@@ -5745,7 +5745,6 @@
 	fs.mu.RLock()
 	defer fs.mu.RUnlock()
 
-<<<<<<< HEAD
 	b.ResetTimer()
 	for i := 0; i < b.N; i++ {
 		_, mb := fs.selectMsgBlockWithIndex(1)
@@ -5754,8 +5753,6 @@
 		}
 	}
 	b.StopTimer()
-=======
-	checkPurgeState()
 }
 
 // Test that loads from lmb under lots of writes do not return errPartialCache.
@@ -5852,5 +5849,4 @@
 	fs.StoreMsg("Z", nil, msg)
 	_, err = fs.LoadMsg(1, nil)
 	require_NoError(t, err)
->>>>>>> c9e0de33
 }